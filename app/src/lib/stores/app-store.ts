import { ipcRenderer, remote } from 'electron'
import { pathExists } from 'fs-extra'
import { escape } from 'querystring'
import {
  AccountsStore,
  CloningRepositoriesStore,
  GitHubUserStore,
  GitStore,
  ICommitMessage,
  IssuesStore,
  PullRequestStore,
  RepositoriesStore,
  SignInStore,
} from '.'
import { Account } from '../../models/account'
import { AppMenu, IMenu } from '../../models/app-menu'
import { IAuthor } from '../../models/author'
import {
  Branch,
  eligibleForFastForward,
  IAheadBehind,
} from '../../models/branch'
import { BranchesTab } from '../../models/branches-tab'
import { CloneRepositoryTab } from '../../models/clone-repository-tab'
import { CloningRepository } from '../../models/cloning-repository'
import { Commit } from '../../models/commit'
import { DiffSelection, DiffSelectionType, DiffType } from '../../models/diff'
import { FetchType } from '../../models/fetch'
import { GitHubRepository } from '../../models/github-repository'
import { Owner } from '../../models/owner'
import { PullRequest } from '../../models/pull-request'
import { forkPullRequestRemoteName, IRemote } from '../../models/remote'
import {
  ILocalRepositoryState,
  nameOf,
  Repository,
} from '../../models/repository'
import {
  CommittedFileChange,
  WorkingDirectoryFileChange,
  WorkingDirectoryStatus,
  AppFileStatus,
} from '../../models/status'
import { TipState } from '../../models/tip'
import { getAppPath } from '../../ui/lib/app-proxy'
import {
  ApplicationTheme,
  getPersistedTheme,
  setPersistedTheme,
} from '../../ui/lib/application-theme'
import {
  getAppMenu,
  updatePreferredAppMenuItemLabels,
} from '../../ui/main-process-proxy'
import {
  API,
  getAccountForEndpoint,
  getDotComAPIEndpoint,
  getEnterpriseAPIURL,
  IAPIUser,
} from '../api'
import { shell } from '../app-shell'
import {
  CompareAction,
  CompareActionKind,
  ComparisonView,
  Foldout,
  FoldoutType,
  IAppState,
  ICheckoutProgress,
  ICompareBranch,
  ICompareFormUpdate,
  ICompareToBranch,
  IDisplayHistory,
  IFetchProgress,
  ImageDiffType,
  IRevertProgress,
  Popup,
  PopupType,
  PossibleSelections,
  Progress,
  RepositorySectionTab,
  SelectionType,
  MergeResultStatus,
} from '../app-state'
import { caseInsensitiveCompare } from '../compare'
import { IGitHubUser } from '../databases/github-user-database'
import {
  ExternalEditor,
  findEditorOrDefault,
  getAvailableEditors,
  launchExternalEditor,
  parse,
} from '../editors'
import { assertNever, fatalError, forceUnwrap } from '../fatal-error'

import { findAccountForRemoteURL } from '../find-account'
import { formatCommitMessage } from '../format-commit-message'
import { getGenericHostname, getGenericUsername } from '../generic-git-auth'
import { getAccountForRepository } from '../get-account-for-repository'
import {
  addRemote,
  checkoutBranch,
  createBranch,
  createCommit,
  deleteBranch,
  formatAsLocalRef,
  getAuthorIdentity,
  getBranchAheadBehind,
  getChangedFiles,
  getCommitDiff,
  getMergeBase,
  getRemotes,
  getWorkingDirectoryDiff,
  isCoAuthoredByTrailer,
  mergeTree,
  ITrailer,
  pull as pullRepo,
  push as pushRepo,
  renameBranch,
  updateRef,
  saveGitIgnore,
  appendIgnoreRule,
  IStatusResult,
} from '../git'
import { IGitAccount } from '../git/authentication'
import {
  installGlobalLFSFilters,
  installLFSHooks,
  isUsingLFS,
} from '../git/lfs'
import { inferLastPushForRepository } from '../infer-last-push-for-repository'
import { updateMenuState } from '../menu-update'
import { merge } from '../merge'
import {
  IMatchedGitHubRepository,
  matchGitHubRepository,
  repositoryMatchesRemote,
} from '../repository-matching'
import { RetryAction, RetryActionType } from '../retry-actions'
import {
  Default as DefaultShell,
  findShellOrDefault,
  launchShell,
  parse as parseShell,
  Shell,
} from '../shells'
import { ILaunchStats, StatsStore } from '../stats'
import { hasShownWelcomeFlow, markWelcomeFlowComplete } from '../welcome'
import { getWindowState, WindowState } from '../window-state'
import { TypedBaseStore } from './base-store'
import { AheadBehindUpdater } from './helpers/ahead-behind-updater'
import {
  enableRepoInfoIndicators,
  enableMergeConflictDetection,
} from '../feature-flag'
import { MergeResultKind } from '../../models/merge'
import { promiseWithMinimumTimeout } from '../promise'
import { BackgroundFetcher } from './helpers/background-fetcher'
import { inferComparisonBranch } from './helpers/infer-comparison-branch'
import { PullRequestUpdater } from './helpers/pull-request-updater'
import { validatedRepositoryPath } from './helpers/validated-repository-path'
import { RepositoryStateCache } from './repository-state-cache'
import { readEmoji } from '../read-emoji'
import { GitStoreCache } from './git-store-cache'

/**
 * As fast-forwarding local branches is proportional to the number of local
 * branches, and is run after every fetch/push/pull, this is skipped when the
 * number of eligible branches is greater than a given threshold.
 */
const FastForwardBranchesThreshold = 20

const LastSelectedRepositoryIDKey = 'last-selected-repository-id'

const defaultSidebarWidth: number = 250
const sidebarWidthConfigKey: string = 'sidebar-width'

const defaultCommitSummaryWidth: number = 250
const commitSummaryWidthConfigKey: string = 'commit-summary-width'

const confirmRepoRemovalDefault: boolean = true
const confirmDiscardChangesDefault: boolean = true
const confirmRepoRemovalKey: string = 'confirmRepoRemoval'
const confirmDiscardChangesKey: string = 'confirmDiscardChanges'

const externalEditorKey: string = 'externalEditor'

const imageDiffTypeDefault = ImageDiffType.TwoUp
const imageDiffTypeKey = 'image-diff-type'

const shellKey = 'shell'

// background fetching should occur hourly when Desktop is active, but this
// lower interval ensures user interactions like switching repositories and
// switching between apps does not result in excessive fetching in the app
const BackgroundFetchMinimumInterval = 30 * 60 * 1000

export class AppStore extends TypedBaseStore<IAppState> {
  private readonly gitStoreCache: GitStoreCache

  private accounts: ReadonlyArray<Account> = new Array<Account>()
  private repositories: ReadonlyArray<Repository> = new Array<Repository>()

  private selectedRepository: Repository | CloningRepository | null = null

  /** The background fetcher for the currently selected repository. */
  private currentBackgroundFetcher: BackgroundFetcher | null = null

  /** The pull request updater for the currently selected repository */
  private currentPullRequestUpdater: PullRequestUpdater | null = null

  /** The ahead/behind updater or the currently selected repository */
  private currentAheadBehindUpdater: AheadBehindUpdater | null = null

  private showWelcomeFlow = false
  private currentPopup: Popup | null = null
  private currentFoldout: Foldout | null = null
  private errors: ReadonlyArray<Error> = new Array<Error>()
  private emitQueued = false

  private readonly localRepositoryStateLookup = new Map<
    number,
    ILocalRepositoryState
  >()

  /** Map from shortcut (e.g., :+1:) to on disk URL. */
  private emoji = new Map<string, string>()

  /**
   * The Application menu as an AppMenu instance or null if
   * the main process has not yet provided the renderer with
   * a copy of the application menu structure.
   */
  private appMenu: AppMenu | null = null

  /**
   * Used to highlight access keys throughout the app when the
   * Alt key is pressed. Only applicable on non-macOS platforms.
   */
  private highlightAccessKeys: boolean = false

  /**
   * A value indicating whether or not the current application
   * window has focus.
   */
  private appIsFocused: boolean = false

  private sidebarWidth: number = defaultSidebarWidth
  private commitSummaryWidth: number = defaultCommitSummaryWidth
  private windowState: WindowState
  private windowZoomFactor: number = 1
  private isUpdateAvailableBannerVisible: boolean = false
  private confirmRepoRemoval: boolean = confirmRepoRemovalDefault
  private confirmDiscardChanges: boolean = confirmDiscardChangesDefault
  private imageDiffType: ImageDiffType = imageDiffTypeDefault

  private selectedExternalEditor?: ExternalEditor

  /** The user's preferred shell. */
  private selectedShell = DefaultShell

  /** The current repository filter text */
  private repositoryFilterText: string = ''

  private currentMergeTreePromise: Promise<void> | null = null

  /** The function to resolve the current Open in Desktop flow. */
  private resolveOpenInDesktop:
    | ((repository: Repository | null) => void)
    | null = null

  private selectedCloneRepositoryTab = CloneRepositoryTab.DotCom

  private selectedBranchesTab = BranchesTab.Branches
  private selectedTheme = ApplicationTheme.Light

  public constructor(
    private readonly gitHubUserStore: GitHubUserStore,
    private readonly cloningRepositoriesStore: CloningRepositoriesStore,
    private readonly issuesStore: IssuesStore,
    private readonly statsStore: StatsStore,
    private readonly signInStore: SignInStore,
    private readonly accountsStore: AccountsStore,
    private readonly repositoriesStore: RepositoriesStore,
    private readonly pullRequestStore: PullRequestStore,
    private readonly repositoryStateCache: RepositoryStateCache
  ) {
    super()

    this.showWelcomeFlow = !hasShownWelcomeFlow()

    this.gitStoreCache = new GitStoreCache(
      shell,
      (repo, store) => this.onGitStoreUpdated(repo, store),
      (repo, commits) => this.loadAndCacheUsers(repo, this.accounts, commits),
      error => this.emitError(error)
    )

    const window = remote.getCurrentWindow()
    this.windowState = getWindowState(window)

    window.webContents.getZoomFactor(factor => {
      this.onWindowZoomFactorChanged(factor)
    })

    this.wireupIpcEventHandlers(window)
    this.wireupStoreEventHandlers()
    getAppMenu()
  }

  private wireupIpcEventHandlers(window: Electron.BrowserWindow) {
    ipcRenderer.on(
      'window-state-changed',
      (event: Electron.IpcMessageEvent, args: any[]) => {
        this.windowState = getWindowState(window)
        this.emitUpdate()
      }
    )

    ipcRenderer.on('zoom-factor-changed', (event: any, zoomFactor: number) => {
      this.onWindowZoomFactorChanged(zoomFactor)
    })

    ipcRenderer.on(
      'app-menu',
      (event: Electron.IpcMessageEvent, { menu }: { menu: IMenu }) => {
        this.setAppMenu(menu)
      }
    )
  }

  private wireupStoreEventHandlers() {
    this.gitHubUserStore.onDidUpdate(() => {
      this.emitUpdate()
    })

    this.cloningRepositoriesStore.onDidUpdate(() => {
      this.emitUpdate()
    })

    this.cloningRepositoriesStore.onDidError(e => this.emitError(e))

    this.signInStore.onDidAuthenticate((account, method) => {
      this._addAccount(account)

      if (this.showWelcomeFlow) {
        this.statsStore.recordWelcomeWizardSignInMethod(method)
      }
    })
    this.signInStore.onDidUpdate(() => this.emitUpdate())
    this.signInStore.onDidError(error => this.emitError(error))

    this.accountsStore.onDidUpdate(async () => {
      const accounts = await this.accountsStore.getAll()
      this.accounts = accounts
      this.emitUpdate()
    })
    this.accountsStore.onDidError(error => this.emitError(error))

    this.repositoriesStore.onDidUpdate(async () => {
      this.repositories = await this.repositoriesStore.getAll()
      this.updateRepositorySelectionAfterRepositoriesChanged()
      this.emitUpdate()
    })

    this.pullRequestStore.onDidError(error => this.emitError(error))
    this.pullRequestStore.onDidUpdate(gitHubRepository =>
      this.onPullRequestStoreUpdated(gitHubRepository)
    )
  }

  /** Load the emoji from disk. */
  public loadEmoji() {
    const rootDir = getAppPath()
    readEmoji(rootDir)
      .then(emoji => {
        this.emoji = emoji
        this.emitUpdate()
      })
      .catch(err => {
        log.warn(`Unexpected issue when trying to read emoji into memory`, err)
      })
  }

  protected emitUpdate() {
    // If the window is hidden then we won't get an animation frame, but there
    // may still be work we wanna do in response to the state change. So
    // immediately emit the update.
    if (this.windowState === 'hidden') {
      this.emitUpdateNow()
      return
    }

    if (this.emitQueued) {
      return
    }

    this.emitQueued = true

    window.requestAnimationFrame(() => {
      this.emitUpdateNow()
    })
  }

  private emitUpdateNow() {
    this.emitQueued = false
    const state = this.getState()

    super.emitUpdate(state)
    updateMenuState(state, this.appMenu)
  }

  /**
   * Called when we have reason to suspect that the zoom factor
   * has changed. Note that this doesn't necessarily mean that it
   * has changed with regards to our internal state which is why
   * we double check before emitting an update.
   */
  private onWindowZoomFactorChanged(zoomFactor: number) {
    const current = this.windowZoomFactor
    this.windowZoomFactor = zoomFactor

    if (zoomFactor !== current) {
      this.emitUpdate()
    }
  }

  private getSelectedState(): PossibleSelections | null {
    const repository = this.selectedRepository
    if (!repository) {
      return null
    }

    if (repository instanceof CloningRepository) {
      const progress = this.cloningRepositoriesStore.getRepositoryState(
        repository
      )
      if (!progress) {
        return null
      }

      return {
        type: SelectionType.CloningRepository,
        repository,
        progress,
      }
    }

    if (repository.missing) {
      return {
        type: SelectionType.MissingRepository,
        repository,
      }
    }

    return {
      type: SelectionType.Repository,
      repository,
      state: this.repositoryStateCache.get(repository),
    }
  }

  public getState(): IAppState {
    return {
      accounts: this.accounts,
      repositories: [
        ...this.repositories,
        ...this.cloningRepositoriesStore.repositories,
      ],
      localRepositoryStateLookup: this.localRepositoryStateLookup,
      windowState: this.windowState,
      windowZoomFactor: this.windowZoomFactor,
      appIsFocused: this.appIsFocused,
      selectedState: this.getSelectedState(),
      signInState: this.signInStore.getState(),
      currentPopup: this.currentPopup,
      currentFoldout: this.currentFoldout,
      errors: this.errors,
      showWelcomeFlow: this.showWelcomeFlow,
      emoji: this.emoji,
      sidebarWidth: this.sidebarWidth,
      commitSummaryWidth: this.commitSummaryWidth,
      appMenuState: this.appMenu ? this.appMenu.openMenus : [],
      titleBarStyle: this.showWelcomeFlow ? 'light' : 'dark',
      highlightAccessKeys: this.highlightAccessKeys,
      isUpdateAvailableBannerVisible: this.isUpdateAvailableBannerVisible,
      askForConfirmationOnRepositoryRemoval: this.confirmRepoRemoval,
      askForConfirmationOnDiscardChanges: this.confirmDiscardChanges,
      selectedExternalEditor: this.selectedExternalEditor,
      imageDiffType: this.imageDiffType,
      selectedShell: this.selectedShell,
      repositoryFilterText: this.repositoryFilterText,
      selectedCloneRepositoryTab: this.selectedCloneRepositoryTab,
      selectedBranchesTab: this.selectedBranchesTab,
      selectedTheme: this.selectedTheme,
    }
  }

  private onGitStoreUpdated(repository: Repository, gitStore: GitStore) {
    this.repositoryStateCache.updateBranchesState(repository, () => ({
      tip: gitStore.tip,
      defaultBranch: gitStore.defaultBranch,
      allBranches: gitStore.allBranches,
      recentBranches: gitStore.recentBranches,
    }))

    this.repositoryStateCache.updateChangesState(repository, () => ({
      commitMessage: gitStore.commitMessage,
      contextualCommitMessage: gitStore.contextualCommitMessage,
      showCoAuthoredBy: gitStore.showCoAuthoredBy,
      coAuthors: gitStore.coAuthors,
    }))

    this.repositoryStateCache.update(repository, () => ({
      commitLookup: gitStore.commitLookup,
      localCommitSHAs: gitStore.localCommitSHAs,
      aheadBehind: gitStore.aheadBehind,
      remote: gitStore.remote,
      lastFetched: gitStore.lastFetched,
    }))

    this.emitUpdate()
  }

  private clearSelectedCommit(repository: Repository) {
    this.repositoryStateCache.update(repository, () => ({
      commitSelection: {
        sha: null,
        file: null,
        changedFiles: [],
        diff: null,
      },
    }))
  }

  /** This shouldn't be called directly. See `Dispatcher`. */
  public async _changeCommitSelection(
    repository: Repository,
    sha: string
  ): Promise<void> {
    this.repositoryStateCache.update(repository, state => {
      const commitChanged = state.commitSelection.sha !== sha
      const changedFiles = commitChanged
        ? new Array<CommittedFileChange>()
        : state.commitSelection.changedFiles
      const file = commitChanged ? null : state.commitSelection.file
      const commitSelection = { sha, file, diff: null, changedFiles }
      return { commitSelection }
    })

    this.emitUpdate()
  }

  private updateOrSelectFirstCommit(
    repository: Repository,
    commitSHAs: ReadonlyArray<string>
  ) {
    const state = this.repositoryStateCache.get(repository)
    let selectedSHA = state.commitSelection.sha
    if (selectedSHA != null) {
      const index = commitSHAs.findIndex(sha => sha === selectedSHA)
      if (index < 0) {
        // selected SHA is not in this list
        // -> clear the selection in the app state
        selectedSHA = null
        this.clearSelectedCommit(repository)
      }
    }

    if (selectedSHA == null && commitSHAs.length > 0) {
      this._changeCommitSelection(repository, commitSHAs[0])
      this._loadChangedFilesForCurrentSelection(repository)
    }
  }

  private startAheadBehindUpdater(repository: Repository) {
    if (this.currentAheadBehindUpdater != null) {
      fatalError(
        `An ahead/behind updater is already active and cannot start updating on ${
          repository.name
        }`
      )

      return
    }

    const updater = new AheadBehindUpdater(repository, aheadBehindCache => {
      this.repositoryStateCache.updateCompareState(repository, () => ({
        aheadBehindCache,
      }))
      this.emitUpdate()
    })

    this.currentAheadBehindUpdater = updater

    this.currentAheadBehindUpdater.start()
  }

  private stopAheadBehindUpdate() {
    const updater = this.currentAheadBehindUpdater

    if (updater != null) {
      updater.stop()
      this.currentAheadBehindUpdater = null
    }
  }

  /** This shouldn't be called directly. See `Dispatcher`. */
  public async _initializeCompare(
    repository: Repository,
    initialAction?: CompareAction
  ) {
    log.debug('[AppStore] initializing compare state')

    const state = this.repositoryStateCache.get(repository)

    const { branchesState, compareState } = state
    const { tip, currentPullRequest } = branchesState
    const currentBranch = tip.kind === TipState.Valid ? tip.branch : null

    const allBranches =
      currentBranch != null
        ? branchesState.allBranches.filter(b => b.name !== currentBranch.name)
        : branchesState.allBranches
    const recentBranches = currentBranch
      ? branchesState.recentBranches.filter(b => b.name !== currentBranch.name)
      : branchesState.recentBranches

    const cachedDefaultBranch = branchesState.defaultBranch

    // only include the default branch when comparing if the user is not on the default branch
    // and it also exists in the repository
    const defaultBranch =
      currentBranch != null &&
      cachedDefaultBranch != null &&
      currentBranch.name !== cachedDefaultBranch.name
        ? cachedDefaultBranch
        : null

    let inferredBranch: Branch | null = null
    let aheadBehindOfInferredBranch: IAheadBehind | null = null
    if (tip.kind === TipState.Valid && compareState.aheadBehindCache !== null) {
      inferredBranch = await inferComparisonBranch(
        repository,
        allBranches,
        currentPullRequest,
        tip.branch,
        getRemotes,
        compareState.aheadBehindCache
      )

      if (inferredBranch !== null) {
        aheadBehindOfInferredBranch = compareState.aheadBehindCache.get(
          tip.branch.tip.sha,
          inferredBranch.tip.sha
        )
      }
    }

    this.repositoryStateCache.updateCompareState(repository, () => ({
      allBranches,
      recentBranches,
      defaultBranch,
      inferredComparisonBranch: {
        branch: inferredBranch,
        aheadBehind: aheadBehindOfInferredBranch,
      },
    }))

    if (inferredBranch !== null) {
      const currentCount = getBehindOrDefault(aheadBehindOfInferredBranch)

      const prevInferredBranchState =
        state.compareState.inferredComparisonBranch

      const previousCount = getBehindOrDefault(
        prevInferredBranchState.aheadBehind
      )

      // we only want to show the banner when the the number
      // commits behind has changed since the last it was visible
      const countChanged = currentCount > 0 && previousCount !== currentCount
      this._setDivergingBranchBannerVisibility(repository, countChanged)
    } else {
      this._setDivergingBranchBannerVisibility(repository, false)
    }

    const cachedState = compareState.formState
    const action =
      initialAction != null ? initialAction : getInitialAction(cachedState)
    this._executeCompare(repository, action)
  }

  /** This shouldn't be called directly. See `Dispatcher`. */
  public async _executeCompare(
    repository: Repository,
    action: CompareAction
  ): Promise<void> {
    const gitStore = this.gitStoreCache.get(repository)
    const kind = action.kind

    if (action.kind === CompareActionKind.History) {
      const { tip } = gitStore

      let currentSha: string | null = null

      if (tip.kind === TipState.Valid) {
        currentSha = tip.branch.tip.sha
      } else if (tip.kind === TipState.Detached) {
        currentSha = tip.currentSha
      }

      const { compareState } = this.repositoryStateCache.get(repository)
      const { formState, commitSHAs } = compareState
      const previousTip = compareState.tip

      const tipIsUnchanged =
        currentSha !== null &&
        previousTip !== null &&
        currentSha === previousTip

      if (
        tipIsUnchanged &&
        formState.kind === ComparisonView.None &&
        commitSHAs.length > 0
      ) {
        // don't refresh the history view here because we know nothing important
        // has changed and we don't want to rebuild this state
        return
      }

      // load initial group of commits for current branch
      const commits = await gitStore.loadCommitBatch('HEAD')

      if (commits === null) {
        return
      }

      this.repositoryStateCache.updateCompareState(repository, () => ({
        tip: currentSha,
        formState: {
          kind: ComparisonView.None,
        },
        commitSHAs: commits,
        filterText: '',
        showBranchList: false,
      }))
      this.updateOrSelectFirstCommit(repository, commits)

      return this.emitUpdate()
    }

    if (action.kind === CompareActionKind.Branch) {
      return this.updateCompareToBranch(repository, action)
    }

    return assertNever(action, `Unknown action: ${kind}`)
  }

  private async updateCompareToBranch(
    repository: Repository,
    action: ICompareToBranch
  ) {
    const gitStore = this.gitStoreCache.get(repository)

    const comparisonBranch = action.branch
    const compare = await gitStore.getCompareCommits(
      comparisonBranch,
      action.mode
    )

    this.statsStore.recordBranchComparison()
    const { branchesState } = this.repositoryStateCache.get(repository)

    if (
      branchesState.defaultBranch !== null &&
      comparisonBranch.name === branchesState.defaultBranch.name
    ) {
      this.statsStore.recordDefaultBranchComparison()
    }

    if (compare == null) {
      return
    }

    const { ahead, behind } = compare
    const aheadBehind = { ahead, behind }

    const commitSHAs = compare.commits.map(commit => commit.sha)

    this.repositoryStateCache.updateCompareState(repository, s => ({
      formState: {
        comparisonBranch,
        kind: action.mode,
        aheadBehind,
      },
      filterText: comparisonBranch.name,
      commitSHAs,
    }))

    const tip = gitStore.tip

    let currentSha: string | null = null

    if (tip.kind === TipState.Valid) {
      currentSha = tip.branch.tip.sha
    } else if (tip.kind === TipState.Detached) {
      currentSha = tip.currentSha
    }

    if (this.currentAheadBehindUpdater != null && currentSha != null) {
      const from =
        action.mode === ComparisonView.Ahead
          ? comparisonBranch.tip.sha
          : currentSha
      const to =
        action.mode === ComparisonView.Ahead
          ? currentSha
          : comparisonBranch.tip.sha

      this.currentAheadBehindUpdater.insert(from, to, aheadBehind)
    }

    if (!enableMergeConflictDetection()) {
      this.updateOrSelectFirstCommit(repository, commitSHAs)
      return this.emitUpdate()
    } else {
      this.repositoryStateCache.updateCompareState(repository, () => ({
        mergeStatus: { kind: MergeResultKind.Loading },
      }))

      this.emitUpdate()

      this.updateOrSelectFirstCommit(repository, commitSHAs)

      if (this.currentMergeTreePromise != null) {
        return this.currentMergeTreePromise
      }

      if (tip.kind === TipState.Valid && aheadBehind.behind > 0) {
        const mergeTreePromise = promiseWithMinimumTimeout(
          () => mergeTree(repository, tip.branch, action.branch),
          500
        )
          .catch(err => {
            log.warn(
              `Error occurred while trying to merge ${tip.branch.name} (${
                tip.branch.tip.sha
              }) and ${action.branch.name} (${action.branch.tip.sha})`,
              err
            )
            return null
          })
          .then(mergeStatus => {
            this.repositoryStateCache.updateCompareState(repository, () => ({
              mergeStatus,
            }))

            this.emitUpdate()
          })

        const cleanup = () => {
          this.currentMergeTreePromise = null
        }

        // TODO: when we have Promise.prototype.finally available we
        //       should use that here to make this intent clearer
        mergeTreePromise.then(cleanup, cleanup)

        this.currentMergeTreePromise = mergeTreePromise

        return this.currentMergeTreePromise
      } else {
        this.repositoryStateCache.updateCompareState(repository, () => ({
          mergeStatus: null,
        }))

        return this.emitUpdate()
      }
    }
  }

  /** This shouldn't be called directly. See `Dispatcher`. */
  public _updateCompareForm<K extends keyof ICompareFormUpdate>(
    repository: Repository,
    newState: Pick<ICompareFormUpdate, K>
  ) {
    this.repositoryStateCache.updateCompareState(repository, state => {
      return merge(state, newState)
    })

    this.emitUpdate()

    const { branchesState, compareState } = this.repositoryStateCache.get(
      repository
    )

    if (branchesState.tip.kind !== TipState.Valid) {
      return
    }

    if (this.currentAheadBehindUpdater === null) {
      return
    }

    if (compareState.showBranchList) {
      const currentBranch = branchesState.tip.branch

      this.currentAheadBehindUpdater.schedule(
        currentBranch,
        compareState.defaultBranch,
        compareState.recentBranches,
        compareState.allBranches
      )
    } else {
      this.currentAheadBehindUpdater.clear()
    }
  }

  /** This shouldn't be called directly. See `Dispatcher`. */
  public async _loadNextCommitBatch(repository: Repository): Promise<void> {
    const gitStore = this.gitStoreCache.get(repository)

    const state = this.repositoryStateCache.get(repository)
    const { formState } = state.compareState
    if (formState.kind === ComparisonView.None) {
      const commits = state.compareState.commitSHAs
      const lastCommitSha = commits[commits.length - 1]

      const newCommits = await gitStore.loadCommitBatch(`${lastCommitSha}^`)
      if (newCommits == null) {
        return
      }

      this.repositoryStateCache.updateCompareState(repository, () => ({
        commitSHAs: commits.concat(newCommits),
      }))
      this.emitUpdate()
    }
  }

  /** This shouldn't be called directly. See `Dispatcher`. */
  public async _loadChangedFilesForCurrentSelection(
    repository: Repository
  ): Promise<void> {
    const state = this.repositoryStateCache.get(repository)
    const { commitSelection } = state
    const currentSHA = commitSelection.sha
    if (currentSHA == null) {
      return
    }

    const gitStore = this.gitStoreCache.get(repository)
    const changedFiles = await gitStore.performFailableOperation(() =>
      getChangedFiles(repository, currentSHA)
    )
    if (!changedFiles) {
      return
    }

    // The selection could have changed between when we started loading the
    // changed files and we finished. We might wanna store the changed files per
    // SHA/path.
    if (currentSHA !== state.commitSelection.sha) {
      return
    }

    // if we're selecting a commit for the first time, we should select the
    // first file in the commit and render the diff immediately

    const noFileSelected = commitSelection.file === null

    const firstFileOrDefault =
      noFileSelected && changedFiles.length
        ? changedFiles[0]
        : commitSelection.file

    const selectionOrFirstFile = {
      file: firstFileOrDefault,
      sha: commitSelection.sha,
      changedFiles,
      diff: null,
    }

    this.repositoryStateCache.update(repository, () => ({
      commitSelection: selectionOrFirstFile,
    }))

    this.emitUpdate()

    if (selectionOrFirstFile.file) {
      this._changeFileSelection(repository, selectionOrFirstFile.file)
    }
  }

  /** This shouldn't be called directly. See `Dispatcher`. */
  public async _setRepositoryFilterText(text: string): Promise<void> {
    this.repositoryFilterText = text
    this.emitUpdate()
  }

  /** This shouldn't be called directly. See `Dispatcher`. */
  public async _changeFileSelection(
    repository: Repository,
    file: CommittedFileChange
  ): Promise<void> {
    this.repositoryStateCache.update(repository, state => {
      const { sha, changedFiles } = state.commitSelection
      const commitSelection = {
        sha,
        changedFiles,
        file,
        diff: null,
      }
      return { commitSelection }
    })
    this.emitUpdate()

    const stateBeforeLoad = this.repositoryStateCache.get(repository)
    const sha = stateBeforeLoad.commitSelection.sha

    if (!sha) {
      if (__DEV__) {
        throw new Error(
          "No currently selected sha yet we've been asked to switch file selection"
        )
      } else {
        return
      }
    }

    const diff = await getCommitDiff(repository, file, sha)

    const stateAfterLoad = this.repositoryStateCache.get(repository)

    // A whole bunch of things could have happened since we initiated the diff load
    if (
      stateAfterLoad.commitSelection.sha !== stateBeforeLoad.commitSelection.sha
    ) {
      return
    }
    if (!stateAfterLoad.commitSelection.file) {
      return
    }
    if (stateAfterLoad.commitSelection.file.id !== file.id) {
      return
    }

    this.repositoryStateCache.update(repository, state => {
      const { sha, changedFiles } = state.commitSelection
      const commitSelection = {
        sha,
        changedFiles,
        file,
        diff,
      }
      return { commitSelection }
    })

    this.emitUpdate()
  }

  /** This shouldn't be called directly. See `Dispatcher`. */
  public async _selectRepository(
    repository: Repository | CloningRepository | null
  ): Promise<Repository | null> {
    const previouslySelectedRepository = this.selectedRepository

    this.selectedRepository = repository

    this.emitUpdate()
    this.stopBackgroundFetching()
    this.stopPullRequestUpdater()

    if (repository == null) {
      return Promise.resolve(null)
    }

    if (!(repository instanceof Repository)) {
      return Promise.resolve(null)
    }

    localStorage.setItem(LastSelectedRepositoryIDKey, repository.id.toString())

    if (repository.missing) {
      // as the repository is no longer found on disk, cleaning this up
      // ensures we don't accidentally run any Git operations against the
      // wrong location if the user then relocates the `.git` folder elsewhere
      this.gitStoreCache.remove(repository)
      return Promise.resolve(null)
    }

    this._refreshRepository(repository)

    const gitHubRepository = repository.gitHubRepository

    if (gitHubRepository != null) {
      this._refreshIssues(gitHubRepository)
      this.loadPullRequests(repository, async () => {
        const promiseForPRs = this.pullRequestStore.fetchPullRequestsFromCache(
          gitHubRepository
        )
        const isLoading = this.pullRequestStore.isFetchingPullRequests(
          gitHubRepository
        )

        const prs = await promiseForPRs

        if (prs.length > 0) {
          this.repositoryStateCache.updateBranchesState(repository, () => {
            return {
              openPullRequests: prs,
              isLoadingPullRequests: isLoading,
            }
          })
        } else {
          this._refreshPullRequests(repository)
        }

        this._updateCurrentPullRequest(repository)
        this.emitUpdate()
      })
    }

    // The selected repository could have changed while we were refreshing.
    if (this.selectedRepository !== repository) {
      return null
    }

    // "Clone in Desktop" from a cold start can trigger this twice, and
    // for edge cases where _selectRepository is re-entract, calling this here
    // ensures we clean up the existing background fetcher correctly (if set)
    this.stopBackgroundFetching()
    this.stopPullRequestUpdater()
    this.stopAheadBehindUpdate()

    this.startBackgroundFetching(repository, !previouslySelectedRepository)
    this.startPullRequestUpdater(repository)

    this.startAheadBehindUpdater(repository)
    this.refreshMentionables(repository)

    this.addUpstreamRemoteIfNeeded(repository)

    return this.repositoryWithRefreshedGitHubRepository(repository)
  }

  public async _refreshIssues(repository: GitHubRepository) {
    const user = getAccountForEndpoint(this.accounts, repository.endpoint)
    if (!user) {
      return
    }

    try {
      await this.issuesStore.refreshIssues(repository, user)
    } catch (e) {
      log.warn(`Unable to fetch issues for ${repository.fullName}`, e)
    }
  }

  private stopBackgroundFetching() {
    const backgroundFetcher = this.currentBackgroundFetcher
    if (backgroundFetcher) {
      backgroundFetcher.stop()
      this.currentBackgroundFetcher = null
    }
  }

  private refreshMentionables(repository: Repository) {
    const account = getAccountForRepository(this.accounts, repository)
    if (!account) {
      return
    }

    const gitHubRepository = repository.gitHubRepository
    if (!gitHubRepository) {
      return
    }

    this.gitHubUserStore.updateMentionables(gitHubRepository, account)
  }

  private startPullRequestUpdater(repository: Repository) {
    if (this.currentPullRequestUpdater) {
      fatalError(
        `A pull request updater is already active and cannot start updating on ${nameOf(
          repository
        )}`
      )

      return
    }

    if (!repository.gitHubRepository) {
      return
    }

    const account = getAccountForRepository(this.accounts, repository)

    if (!account) {
      return
    }

    const updater = new PullRequestUpdater(
      repository,
      account,
      this.pullRequestStore
    )
    this.currentPullRequestUpdater = updater

    this.currentPullRequestUpdater.start()
  }

  private stopPullRequestUpdater() {
    const updater = this.currentPullRequestUpdater

    if (updater) {
      updater.stop()
      this.currentPullRequestUpdater = null
    }
  }

  private shouldBackgroundFetch(
    repository: Repository,
    lastPush: Date | null
  ): boolean {
    const gitStore = this.gitStoreCache.get(repository)
    const lastFetched = gitStore.lastFetched

    if (lastFetched === null) {
      return true
    }

    const now = new Date()
    const timeSinceFetch = now.getTime() - lastFetched.getTime()
    const repoName = nameOf(repository)
    if (timeSinceFetch < BackgroundFetchMinimumInterval) {
      const timeInSeconds = Math.floor(timeSinceFetch / 1000)

      log.debug(
        `Skipping background fetch as '${repoName}' was fetched ${timeInSeconds}s ago`
      )
      return false
    }

    if (lastPush === null) {
      return true
    }

    // we should fetch if the last push happened after the last fetch
    if (lastFetched < lastPush) {
      return true
    }

    log.debug(
      `Skipping background fetch since nothing has been pushed to '${repoName}' since the last fetch at ${lastFetched}`
    )

    return false
  }

  private startBackgroundFetching(
    repository: Repository,
    withInitialSkew: boolean
  ) {
    if (this.currentBackgroundFetcher) {
      fatalError(
        `We should only have on background fetcher active at once, but we're trying to start background fetching on ${
          repository.name
        } while another background fetcher is still active!`
      )
      return
    }

    const account = getAccountForRepository(this.accounts, repository)
    if (!account) {
      return
    }

    if (!repository.gitHubRepository) {
      return
    }

    // Todo: add logic to background checker to check the API before fetching
    // similar to what's being done in `refreshAllIndicators`
    const fetcher = new BackgroundFetcher(
      repository,
      account,
      r => this.performFetch(r, account, FetchType.BackgroundTask),
      r => this.shouldBackgroundFetch(r, null)
    )
    fetcher.start(withInitialSkew)
    this.currentBackgroundFetcher = fetcher
  }

  /** Load the initial state for the app. */
  public async loadInitialState() {
    const [accounts, repositories] = await Promise.all([
      this.accountsStore.getAll(),
      this.repositoriesStore.getAll(),
    ])

    log.info(
      `[AppStore] loading ${repositories.length} repositories from store`
    )
    accounts.forEach(a => {
      log.info(`[AppStore] found account: ${a.login} (${a.name})`)
    })

    this.accounts = accounts
    this.repositories = repositories

    // doing this that the current user can be found by any of their email addresses
    for (const account of accounts) {
      const userAssociations: ReadonlyArray<IGitHubUser> = account.emails.map(
        email =>
          // NB: We're not using object spread here because `account` has more
          // keys than we want.
          ({
            endpoint: account.endpoint,
            email: email.email,
            login: account.login,
            avatarURL: account.avatarURL,
            name: account.name,
          })
      )

      for (const user of userAssociations) {
        this.gitHubUserStore.cacheUser(user)
      }
    }

    this.updateRepositorySelectionAfterRepositoriesChanged()

    this.sidebarWidth =
      parseInt(localStorage.getItem(sidebarWidthConfigKey) || '', 10) ||
      defaultSidebarWidth
    this.commitSummaryWidth =
      parseInt(localStorage.getItem(commitSummaryWidthConfigKey) || '', 10) ||
      defaultCommitSummaryWidth

    const confirmRepositoryRemovalValue = localStorage.getItem(
      confirmRepoRemovalKey
    )

    this.confirmRepoRemoval =
      confirmRepositoryRemovalValue === null
        ? confirmRepoRemovalDefault
        : confirmRepositoryRemovalValue === '1'

    const confirmDiscardChangesValue = localStorage.getItem(
      confirmDiscardChangesKey
    )

    this.confirmDiscardChanges =
      confirmDiscardChangesValue === null
        ? confirmDiscardChangesDefault
        : confirmDiscardChangesValue === '1'

    const externalEditorValue = await this.getSelectedExternalEditor()
    if (externalEditorValue) {
      this.selectedExternalEditor = externalEditorValue
    }

    const shellValue = localStorage.getItem(shellKey)
    this.selectedShell = shellValue ? parseShell(shellValue) : DefaultShell

    this.updateMenuItemLabels()

    const imageDiffTypeValue = localStorage.getItem(imageDiffTypeKey)
    this.imageDiffType =
      imageDiffTypeValue === null
        ? imageDiffTypeDefault
        : parseInt(imageDiffTypeValue)

    this.selectedTheme = getPersistedTheme()

    this.emitUpdateNow()

    this.accountsStore.refresh()
  }

  private async getSelectedExternalEditor(): Promise<ExternalEditor | null> {
    const externalEditorValue = localStorage.getItem(externalEditorKey)
    if (externalEditorValue) {
      const value = parse(externalEditorValue)
      if (value) {
        return value
      }
    }

    const editors = await getAvailableEditors()
    if (editors.length) {
      const value = editors[0].editor
      // store this value to avoid the lookup next time
      localStorage.setItem(externalEditorKey, value)
      return value
    }

    return null
  }

  /**
   * Update menu labels for editor, shell, and pull requests.
   */
  private updateMenuItemLabels(repository?: Repository) {
    const editorLabel = this.selectedExternalEditor
      ? `Open in ${this.selectedExternalEditor}`
      : undefined

    const prLabel = repository
      ? this.getPullRequestLabel(repository)
      : undefined

    updatePreferredAppMenuItemLabels({
      editor: editorLabel,
      pullRequestLabel: prLabel,
      shell: `Open in ${this.selectedShell}`,
    })
  }

  private getPullRequestLabel(repository: Repository) {
    const githubRepository = repository.gitHubRepository
    const defaultPRLabel = __DARWIN__
      ? 'Create Pull Request'
      : 'Create &pull request'

    if (!githubRepository) {
      return defaultPRLabel
    }

    const state = this.repositoryStateCache.get(repository)

    const { branchesState } = state

    if (branchesState.currentPullRequest === null) {
      return defaultPRLabel
    }

    return __DARWIN__ ? 'Show Pull Request' : 'Show &pull request'
  }

  private updateRepositorySelectionAfterRepositoriesChanged() {
    const selectedRepository = this.selectedRepository
    let newSelectedRepository: Repository | CloningRepository | null = this
      .selectedRepository
    if (selectedRepository) {
      const r =
        this.repositories.find(
          r =>
            r.constructor === selectedRepository.constructor &&
            r.id === selectedRepository.id
        ) || null

      newSelectedRepository = r
    }

    if (newSelectedRepository === null && this.repositories.length > 0) {
      const lastSelectedID = parseInt(
        localStorage.getItem(LastSelectedRepositoryIDKey) || '',
        10
      )
      if (lastSelectedID && !isNaN(lastSelectedID)) {
        newSelectedRepository =
          this.repositories.find(r => r.id === lastSelectedID) || null
      }

      if (!newSelectedRepository) {
        newSelectedRepository = this.repositories[0]
      }
    }

    const repositoryChanged =
      (selectedRepository &&
        newSelectedRepository &&
        selectedRepository.hash !== newSelectedRepository.hash) ||
      (selectedRepository && !newSelectedRepository) ||
      (!selectedRepository && newSelectedRepository)
    if (repositoryChanged) {
      this._selectRepository(newSelectedRepository)
      this.emitUpdate()
    }
  }

  private detectMergeResolution(status: IStatusResult) {
    const currentBranchName = status.currentBranch
    if (currentBranchName === undefined) {
      return
    }

    const selection = this.getSelectedState()
    if (selection === null || selection.type !== SelectionType.Repository) {
      return
    }

    const { tip } = selection.state.branchesState

    if (tip.kind !== TipState.Valid) {
      return
    }

    const repository = selection.repository
    const repoState = this.repositoryStateCache.get(repository)
    const { conflictState } = repoState.changesState

    // conflict state being null means that there are no conflicts
    if (conflictState === null) {
      return
    }

    const previousBranch = conflictState.branch

    // The branch name has changed, so the merge must have been aborted
    if (previousBranch.name !== currentBranchName) {
      this.statsStore.recordMergeAbortedAfterConflicts()
      this.repositoryStateCache.updateChangesState(repository, () => ({
        conflictState: null,
      }))
      this.emitUpdate()
      return
    }

    // are there files that have a conflicted or _resolved_ status?
    const workingDirectioryHasConflicts = status.workingDirectory.files.some(
      file =>
        file.status === AppFileStatus.Conflicted ||
        file.status === AppFileStatus.Resolved
    )

    if (workingDirectioryHasConflicts) {
      return
    }

    if (status.currentTip === previousBranch.tip.sha) {
      // if the tip is the same, no merge commit was created
      this.statsStore.recordMergeAbortedAfterConflicts()
    } else {
      this.statsStore.recordMergeSuccesAfterConflicts()
    }

    this.repositoryStateCache.updateChangesState(repository, state => ({
      conflictState: null,
    }))
    this.emitUpdate()
  }

  /** This shouldn't be called directly. See `Dispatcher`. */
  public async _loadStatus(
    repository: Repository,
    clearPartialState: boolean = false
  ): Promise<boolean> {
    const gitStore = this.gitStoreCache.get(repository)
    const status = await gitStore.loadStatus()

    if (!status) {
      return false
    }

    this.detectMergeResolution(status)
    this.repositoryStateCache.updateChangesState(repository, state => {
      // Populate a map for all files in the current working directory state
      const filesByID = new Map<string, WorkingDirectoryFileChange>()
      state.workingDirectory.files.forEach(f => filesByID.set(f.id, f))

      // Attempt to preserve the selection state for each file in the new
      // working directory state by looking at the current files
      const mergedFiles = status.workingDirectory.files
        .map(file => {
          const existingFile = filesByID.get(file.id)
          if (existingFile) {
            if (clearPartialState) {
              if (
                existingFile.selection.getSelectionType() ===
                DiffSelectionType.Partial
              ) {
                return file.withIncludeAll(false)
              }
            }

            return file.withSelection(existingFile.selection)
          } else {
            return file
          }
        })
        .sort((x, y) => caseInsensitiveCompare(x.path, y.path))

      // Collect all the currently available file ids into a set to avoid O(N)
      // lookups using .find on the mergedFiles array.
      const mergedFileIds = new Set(mergedFiles.map(x => x.id))

      // The previously selected files might not be available in the working
      // directory any more due to having been committed or discarded so we'll
      // do a pass over and filter out any selected files that aren't available.
      let selectedFileIDs = state.selectedFileIDs.filter(id =>
        mergedFileIds.has(id)
      )

      // Select the first file if we don't have anything selected and we
      // have something to select.
      if (selectedFileIDs.length === 0 && mergedFiles.length > 0) {
        selectedFileIDs = [mergedFiles[0].id]
      }

      // The file selection could have changed if the previously selected files
      // are no longer selectable (they were discarded or committed) but if they
      // were not changed we can reuse the diff. Note, however that we only render
      // a diff when a single file is selected. If the previous selection was
      // a single file with the same id as the current selection we can keep the
      // diff we had, if not we'll clear it.
      const workingDirectory = WorkingDirectoryStatus.fromFiles(mergedFiles)

      const diff =
        selectedFileIDs.length === 1 &&
        state.selectedFileIDs.length === 1 &&
        state.selectedFileIDs[0] === selectedFileIDs[0]
          ? state.diff
          : null

      return { workingDirectory, selectedFileIDs, diff }
    })
    this.emitUpdate()

    this.updateChangesDiffForCurrentSelection(repository)

    return true
  }

  /** This shouldn't be called directly. See `Dispatcher`. */
  public async _changeRepositorySection(
    repository: Repository,
    selectedSection: RepositorySectionTab
  ): Promise<void> {
    this.repositoryStateCache.update(repository, () => ({
      selectedSection,
    }))
    this.emitUpdate()

    if (selectedSection === RepositorySectionTab.History) {
      return this.refreshHistorySection(repository)
    } else if (selectedSection === RepositorySectionTab.Changes) {
      return this.refreshChangesSection(repository, {
        includingStatus: true,
        clearPartialState: false,
      })
    }
  }

  /** This shouldn't be called directly. See `Dispatcher`. */
  public async _changeChangesSelection(
    repository: Repository,
    selectedFiles: WorkingDirectoryFileChange[]
  ): Promise<void> {
    this.repositoryStateCache.updateChangesState(repository, () => ({
      selectedFileIDs: selectedFiles.map(file => file.id),
      diff: null,
    }))
    this.emitUpdate()

    this.updateChangesDiffForCurrentSelection(repository)
  }

  /**
   * Loads or re-loads (refreshes) the diff for the currently selected file
   * in the working directory. This operation is a noop if there's no currently
   * selected file.
   */
  private async updateChangesDiffForCurrentSelection(
    repository: Repository
  ): Promise<void> {
    const stateBeforeLoad = this.repositoryStateCache.get(repository)
    const changesStateBeforeLoad = stateBeforeLoad.changesState
    const selectedFileIDsBeforeLoad = changesStateBeforeLoad.selectedFileIDs

    // We only render diffs when a single file is selected.
    if (selectedFileIDsBeforeLoad.length !== 1) {
      if (changesStateBeforeLoad.diff !== null) {
        this.repositoryStateCache.updateChangesState(repository, () => ({
          diff: null,
        }))
        this.emitUpdate()
      }
      return
    }

    const selectedFileIdBeforeLoad = selectedFileIDsBeforeLoad[0]
    const selectedFileBeforeLoad = changesStateBeforeLoad.workingDirectory.findFileWithID(
      selectedFileIdBeforeLoad
    )

    if (selectedFileBeforeLoad === null) {
      return
    }

    const diff = await getWorkingDirectoryDiff(
      repository,
      selectedFileBeforeLoad
    )

    const stateAfterLoad = this.repositoryStateCache.get(repository)
    const changesState = stateAfterLoad.changesState

    // A different file (or files) could have been selected while we were
    // loading the diff in which case we no longer care about the diff we
    // just loaded.
    if (changesState.selectedFileIDs.length !== 1) {
      return
    }

    const selectedFileID = changesState.selectedFileIDs[0]

    if (selectedFileID !== selectedFileIdBeforeLoad) {
      return
    }

    const currentlySelectedFile = changesState.workingDirectory.findFileWithID(
      selectedFileID
    )
    if (currentlySelectedFile === null) {
      return
    }

    const selectableLines = new Set<number>()
    if (diff.kind === DiffType.Text) {
      // The diff might have changed dramatically since last we loaded it.
      // Ideally we would be more clever about validating that any partial
      // selection state is still valid by ensuring that selected lines still
      // exist but for now we'll settle on just updating the selectable lines
      // such that any previously selected line which now no longer exists or
      // has been turned into a context line isn't still selected.
      diff.hunks.forEach(h => {
        h.lines.forEach((line, index) => {
          if (line.isIncludeableLine()) {
            selectableLines.add(h.unifiedDiffStart + index)
          }
        })
      })
    }

    const newSelection = currentlySelectedFile.selection.withSelectableLines(
      selectableLines
    )
    const selectedFile = currentlySelectedFile.withSelection(newSelection)
    const updatedFiles = changesState.workingDirectory.files.map(
      f => (f.id === selectedFile.id ? selectedFile : f)
    )
    const workingDirectory = WorkingDirectoryStatus.fromFiles(updatedFiles)

    this.repositoryStateCache.updateChangesState(repository, () => ({
      diff,
      workingDirectory,
    }))
    this.emitUpdate()
  }

  /** This shouldn't be called directly. See `Dispatcher`. */
  public async _commitIncludedChanges(
    repository: Repository,
    summary: string,
    description: string | null,
    trailers?: ReadonlyArray<ITrailer>
  ): Promise<boolean> {
    const state = this.repositoryStateCache.get(repository)
    const files = state.changesState.workingDirectory.files
    const selectedFiles = files.filter(file => {
      return file.selection.getSelectionType() !== DiffSelectionType.None
    })

    const gitStore = this.gitStoreCache.get(repository)

    const result = await this.isCommitting(repository, () => {
      return gitStore.performFailableOperation(async () => {
        const message = await formatCommitMessage(
          repository,
          summary,
          description,
          trailers
        )
        return createCommit(repository, message, selectedFiles)
      })
    })

    if (result) {
      this.statsStore.recordCommit()

      const includedPartialSelections = files.some(
        file => file.selection.getSelectionType() === DiffSelectionType.Partial
      )
      if (includedPartialSelections) {
        this.statsStore.recordPartialCommit()
      }

      if (trailers != null && trailers.some(isCoAuthoredByTrailer)) {
        this.statsStore.recordCoAuthoredCommit()
      }

      await this._refreshRepository(repository)
      await this.refreshChangesSection(repository, {
        includingStatus: true,
        clearPartialState: true,
      })
    }

    return result || false
  }

  /** This shouldn't be called directly. See `Dispatcher`. */
  public _changeFileIncluded(
    repository: Repository,
    file: WorkingDirectoryFileChange,
    include: boolean
  ): Promise<void> {
    const selection = include
      ? file.selection.withSelectAll()
      : file.selection.withSelectNone()
    this.updateWorkingDirectoryFileSelection(repository, file, selection)
    return Promise.resolve()
  }

  /** This shouldn't be called directly. See `Dispatcher`. */
  public _changeFileLineSelection(
    repository: Repository,
    file: WorkingDirectoryFileChange,
    diffSelection: DiffSelection
  ): Promise<void> {
    this.updateWorkingDirectoryFileSelection(repository, file, diffSelection)
    return Promise.resolve()
  }

  /**
   * Updates the selection for the given file in the working directory state and
   * emits an update event.
   */
  private updateWorkingDirectoryFileSelection(
    repository: Repository,
    file: WorkingDirectoryFileChange,
    selection: DiffSelection
  ) {
    this.repositoryStateCache.updateChangesState(repository, state => {
      const newFiles = state.workingDirectory.files.map(
        f => (f.id === file.id ? f.withSelection(selection) : f)
      )

      const workingDirectory = WorkingDirectoryStatus.fromFiles(newFiles)

      return { workingDirectory }
    })

    this.emitUpdate()
  }

  /** This shouldn't be called directly. See `Dispatcher`. */
  public _changeIncludeAllFiles(
    repository: Repository,
    includeAll: boolean
  ): Promise<void> {
    this.repositoryStateCache.updateChangesState(repository, state => {
      const workingDirectory = state.workingDirectory.withIncludeAllFiles(
        includeAll
      )
      return { workingDirectory }
    })

    this.emitUpdate()

    return Promise.resolve()
  }

  /** This shouldn't be called directly. See `Dispatcher`. */
  public async _refreshRepository(repository: Repository): Promise<void> {
    if (repository.missing) {
      return
    }

    // if the repository path doesn't exist on disk,
    // set the flag and don't try anything Git-related
    const exists = await pathExists(repository.path)
    if (!exists) {
      this._updateRepositoryMissing(repository, true)
      return
    }

    const state = this.repositoryStateCache.get(repository)
    const gitStore = this.gitStoreCache.get(repository)

    // if we cannot get a valid status it's a good indicator that the repository
    // is in a bad state - let's mark it as missing here and give up on the
    // further work
    const status = await this._loadStatus(repository)
    if (!status) {
      await this._updateRepositoryMissing(repository, true)
      return
    }

    await gitStore.loadBranches()

    const section = state.selectedSection
    let refreshSectionPromise: Promise<void>

    if (section === RepositorySectionTab.History) {
      refreshSectionPromise = this.refreshHistorySection(repository)
    } else if (section === RepositorySectionTab.Changes) {
      refreshSectionPromise = this.refreshChangesSection(repository, {
        includingStatus: false,
        clearPartialState: false,
      })
    } else {
      return assertNever(section, `Unknown section: ${section}`)
    }

    await Promise.all([
      gitStore.loadRemotes(),
      gitStore.updateLastFetched(),
      this.refreshAuthor(repository),
      gitStore.loadContextualCommitMessage(),
      refreshSectionPromise,
    ])

    this._updateCurrentPullRequest(repository)
    this.updateMenuItemLabels(repository)
    this._initializeCompare(repository)
    this.refreshIndicatorsForRepositories([repository])
  }

  public refreshAllIndicators() {
    return this.refreshIndicatorsForRepositories(this.repositories)
  }

  private async refreshIndicatorsForRepositories(
    repositories: ReadonlyArray<Repository>
  ): Promise<void> {
    if (!enableRepoInfoIndicators()) {
      return
    }

    const startTime = performance && performance.now ? performance.now() : null

    for (const repo of repositories) {
      await this.refreshIndicatorForRepository(repo)
    }

    if (startTime && repositories.length > 1) {
      const delta = performance.now() - startTime
      const timeInSeconds = (delta / 1000).toFixed(3)
      log.info(
        `Background fetch for ${
          repositories.length
        } repositories took ${timeInSeconds}sec`
      )
    }

    this.emitUpdate()
  }

  private async refreshIndicatorForRepository(repository: Repository) {
    const lookup = this.localRepositoryStateLookup

    if (repository.missing) {
      lookup.delete(repository.id)
      return
    }

    const exists = await pathExists(repository.path)
    if (!exists) {
      lookup.delete(repository.id)
      return
    }

    const gitStore = this.gitStoreCache.get(repository)
    const status = await gitStore.loadStatus()
    if (status === null) {
      lookup.delete(repository.id)
      return
    }

    const lastPush = await inferLastPushForRepository(
      this.accounts,
      gitStore,
      repository
    )

    if (this.shouldBackgroundFetch(repository, lastPush)) {
      await this.withAuthenticatingUser(repository, (repo, account) => {
        return gitStore.performFailableOperation(() => {
          return gitStore.fetch(account, true)
        })
      })
    }

    lookup.set(repository.id, {
      aheadBehind: gitStore.aheadBehind,
      changedFilesCount: status.workingDirectory.files.length,
    })
  }

  /**
   * Refresh all the data for the Changes section.
   *
   * This will be called automatically when appropriate.
   */
  private async refreshChangesSection(
    repository: Repository,
    options: { includingStatus: boolean; clearPartialState: boolean }
  ): Promise<void> {
    if (options.includingStatus) {
      await this._loadStatus(repository, options.clearPartialState)
    }

    const gitStore = this.gitStoreCache.get(repository)
    const state = this.repositoryStateCache.get(repository)

    if (state.branchesState.tip.kind === TipState.Valid) {
      const currentBranch = state.branchesState.tip.branch
      await gitStore.loadLocalCommits(currentBranch)
    } else if (state.branchesState.tip.kind === TipState.Unborn) {
      await gitStore.loadLocalCommits(null)
    }
  }

  /**
   * Refresh all the data for the History section.
   *
   * This will be called automatically when appropriate.
   */
  private async refreshHistorySection(repository: Repository): Promise<void> {
    const gitStore = this.gitStoreCache.get(repository)
    const state = this.repositoryStateCache.get(repository)
    const tip = state.branchesState.tip

    if (tip.kind === TipState.Valid) {
      await gitStore.loadLocalCommits(tip.branch)
    }

    return this.updateOrSelectFirstCommit(
      repository,
      state.compareState.commitSHAs
    )
  }

  private async refreshAuthor(repository: Repository): Promise<void> {
    const gitStore = this.gitStoreCache.get(repository)
    const commitAuthor =
      (await gitStore.performFailableOperation(() =>
        getAuthorIdentity(repository)
      )) || null

    this.repositoryStateCache.update(repository, () => ({ commitAuthor }))
    this.emitUpdate()
  }

  /** This shouldn't be called directly. See `Dispatcher`. */
  public async _showPopup(popup: Popup): Promise<void> {
    this._closePopup()

    // Always close the app menu when showing a pop up. This is only
    // applicable on Windows where we draw a custom app menu.
    this._closeFoldout(FoldoutType.AppMenu)

    this.currentPopup = popup
    this.emitUpdate()
  }

  /** This shouldn't be called directly. See `Dispatcher`. */
  public _closePopup(): Promise<void> {
    const currentPopup = this.currentPopup
    if (currentPopup == null) {
      return Promise.resolve()
    }

    if (currentPopup.type === PopupType.CloneRepository) {
      this._completeOpenInDesktop(() => Promise.resolve(null))
    }

    this.currentPopup = null
    this.emitUpdate()

    return Promise.resolve()
  }

  /** This shouldn't be called directly. See `Dispatcher`. */
  public async _showFoldout(foldout: Foldout): Promise<void> {
    this.currentFoldout = foldout
    this.emitUpdate()
  }

  /** This shouldn't be called directly. See `Dispatcher`. */
  public async _closeCurrentFoldout(): Promise<void> {
    if (this.currentFoldout == null) {
      return
    }

    this.currentFoldout = null
    this.emitUpdate()
  }

  /** This shouldn't be called directly. See `Dispatcher`. */
  public async _closeFoldout(foldout: FoldoutType): Promise<void> {
    if (this.currentFoldout == null) {
      return
    }

    if (foldout !== undefined && this.currentFoldout.type !== foldout) {
      return
    }

    this.currentFoldout = null
    this.emitUpdate()
  }

  /** This shouldn't be called directly. See `Dispatcher`. */
  public async _createBranch(
    repository: Repository,
    name: string,
    startPoint?: string
  ): Promise<Repository> {
    const gitStore = this.gitStoreCache.get(repository)
    const branch = await gitStore.performFailableOperation(() =>
      createBranch(repository, name, startPoint)
    )

    if (branch == null) {
      return repository
    }

    return await this._checkoutBranch(repository, branch)
  }

  private updateCheckoutProgress(
    repository: Repository,
    checkoutProgress: ICheckoutProgress | null
  ) {
    this.repositoryStateCache.update(repository, () => ({ checkoutProgress }))

    if (this.selectedRepository === repository) {
      this.emitUpdate()
    }
  }

  private getLocalBranch(
    repository: Repository,
    branch: string
  ): Branch | null {
    const gitStore = this.gitStoreCache.get(repository)
    return (
      gitStore.allBranches.find(b => b.nameWithoutRemote === branch) || null
    )
  }

  /** This shouldn't be called directly. See `Dispatcher`. */
  public async _checkoutBranch(
    repository: Repository,
    branch: Branch | string
  ): Promise<Repository> {
    const gitStore = this.gitStoreCache.get(repository)
    const kind = 'checkout'

    const foundBranch =
      typeof branch === 'string'
        ? this.getLocalBranch(repository, branch)
        : branch

    if (foundBranch == null) {
      return repository
    }

    await this.withAuthenticatingUser(repository, (repository, account) =>
      gitStore.performFailableOperation(() =>
        checkoutBranch(repository, account, foundBranch, progress => {
          this.updateCheckoutProgress(repository, progress)
        })
      )
    )

    try {
      this.updateCheckoutProgress(repository, {
        kind,
        title: __DARWIN__ ? 'Refreshing Repository' : 'Refreshing repository',
        value: 1,
        targetBranch: foundBranch.name,
      })

      await this._refreshRepository(repository)
    } finally {
      this.updateCheckoutProgress(repository, null)
      this._initializeCompare(repository, { kind: CompareActionKind.History })
    }

    const { branchesState } = this.repositoryStateCache.get(repository)
    const { defaultBranch } = branchesState

    if (defaultBranch !== null && foundBranch.name !== defaultBranch.name) {
      this.statsStore.recordNonDefaultBranchCheckout()
    }

    return repository
  }

  /** This shouldn't be called directly. See `Dispatcher`. */
  private async repositoryWithRefreshedGitHubRepository(
    repository: Repository
  ): Promise<Repository> {
    const oldGitHubRepository = repository.gitHubRepository

    const matchedGitHubRepository = await this.matchGitHubRepository(repository)
    if (!matchedGitHubRepository) {
      // TODO: We currently never clear GitHub repository associations (see
      // https://github.com/desktop/desktop/issues/1144). So we can bail early
      // at this point.
      return repository
    }

    // This is the repository with the GitHub repository as matched. It's not
    // ideal because the GitHub repository hasn't been fetched from the API yet
    // and so it is incomplete. But if we _can't_ fetch it from the API, it's
    // better than nothing.
    const skeletonOwner = new Owner(
      matchedGitHubRepository.owner,
      matchedGitHubRepository.endpoint,
      null
    )
    const skeletonGitHubRepository = new GitHubRepository(
      matchedGitHubRepository.name,
      skeletonOwner,
      null
    )
    const skeletonRepository = new Repository(
      repository.path,
      repository.id,
      skeletonGitHubRepository,
      repository.missing
    )

    const account = getAccountForEndpoint(
      this.accounts,
      matchedGitHubRepository.endpoint
    )
    if (!account) {
      // If the repository given to us had a GitHubRepository instance we want
      // to try to preserve that if possible since the updated GitHubRepository
      // instance won't have any API information while the previous one might.
      // We'll only swap it out if the endpoint has changed in which case the
      // old API information will be invalid anyway.
      if (
        !oldGitHubRepository ||
        matchedGitHubRepository.endpoint !== oldGitHubRepository.endpoint
      ) {
        return skeletonRepository
      }

      return repository
    }

    const api = API.fromAccount(account)
    const apiRepo = await api.fetchRepository(
      matchedGitHubRepository.owner,
      matchedGitHubRepository.name
    )

    if (!apiRepo) {
      // This is the same as above. If the request fails, we wanna preserve the
      // existing GitHub repository info. But if we didn't have a GitHub
      // repository already or the endpoint changed, the skeleton repository is
      // better than nothing.
      if (
        !oldGitHubRepository ||
        matchedGitHubRepository.endpoint !== oldGitHubRepository.endpoint
      ) {
        return skeletonRepository
      }

      return repository
    }

    const endpoint = matchedGitHubRepository.endpoint
    return this.repositoriesStore.updateGitHubRepository(
      repository,
      endpoint,
      apiRepo
    )
  }

  private async matchGitHubRepository(
    repository: Repository
  ): Promise<IMatchedGitHubRepository | null> {
    const gitStore = this.gitStoreCache.get(repository)
    const remote = gitStore.defaultRemote
    return remote !== null
      ? matchGitHubRepository(this.accounts, remote.url)
      : null
  }

  /** This shouldn't be called directly. See `Dispatcher`. */
  public _pushError(error: Error): Promise<void> {
    const newErrors = Array.from(this.errors)
    newErrors.push(error)
    this.errors = newErrors
    this.emitUpdate()

    return Promise.resolve()
  }

  /** This shouldn't be called directly. See `Dispatcher`. */
  public _clearError(error: Error): Promise<void> {
    this.errors = this.errors.filter(e => e !== error)
    this.emitUpdate()

    return Promise.resolve()
  }

  /** This shouldn't be called directly. See `Dispatcher`. */
  public async _renameBranch(
    repository: Repository,
    branch: Branch,
    newName: string
  ): Promise<void> {
    const gitStore = this.gitStoreCache.get(repository)
    await gitStore.performFailableOperation(() =>
      renameBranch(repository, branch, newName)
    )

    return this._refreshRepository(repository)
  }

  /** This shouldn't be called directly. See `Dispatcher`. */
  public async _deleteBranch(
    repository: Repository,
    branch: Branch,
    includeRemote: boolean
  ): Promise<void> {
    return this.withAuthenticatingUser(repository, async (r, account) => {
      const { branchesState } = this.repositoryStateCache.get(r)
      const { defaultBranch } = branchesState

      if (defaultBranch == null) {
        throw new Error(
          `A default branch cannot be found for this repository, so the app is unable to identify which branch to switch to before removing the current branch.`
        )
      }

      const gitStore = this.gitStoreCache.get(r)

      await gitStore.performFailableOperation(() =>
        checkoutBranch(r, account, defaultBranch)
      )
      await gitStore.performFailableOperation(() =>
        deleteBranch(r, branch, account, includeRemote)
      )

      return this._refreshRepository(r)
    })
  }

  private updatePushPullFetchProgress(
    repository: Repository,
    pushPullFetchProgress: Progress | null
  ) {
    this.repositoryStateCache.update(repository, () => ({
      pushPullFetchProgress,
    }))

    if (this.selectedRepository === repository) {
      this.emitUpdate()
    }
  }

  public async _push(repository: Repository): Promise<void> {
    return this.withAuthenticatingUser(repository, (repository, account) => {
      return this.performPush(repository, account)
    })
  }

  private async performPush(
    repository: Repository,
    account: IGitAccount | null
  ): Promise<void> {
<<<<<<< HEAD
    const state = this.repositoryStateCache.get(repository)
    const { remote } = state
    if (remote === null) {
=======
    const gitStore = this.gitStoreCache.get(repository)
    const remote = gitStore.remote
    if (!remote) {
>>>>>>> 98ca56e7
      this._showPopup({ type: PopupType.PublishRepository, repository })

      return
    }

    return this.withPushPull(repository, async () => {
      const { tip } = state.branchesState

      if (tip.kind === TipState.Unborn) {
        throw new Error('The current branch is unborn.')
      }

      if (tip.kind === TipState.Detached) {
        throw new Error('The current repository is in a detached HEAD state.')
      }

      if (tip.kind === TipState.Valid) {
        const { branch } = tip

        const pushTitle = `Pushing to ${remote.name}`

        // Emit an initial progress even before our push begins
        // since we're doing some work to get remotes up front.
        this.updatePushPullFetchProgress(repository, {
          kind: 'push',
          title: pushTitle,
          value: 0,
          remote: remote.name,
          branch: branch.name,
        })

        // Let's say that a push takes roughly twice as long as a fetch,
        // this is of course highly inaccurate.
        let pushWeight = 2.5
        let fetchWeight = 1

        // Let's leave 10% at the end for refreshing
        const refreshWeight = 0.1

        // Scale pull and fetch weights to be between 0 and 0.9.
        const scale = (1 / (pushWeight + fetchWeight)) * (1 - refreshWeight)

        pushWeight *= scale
        fetchWeight *= scale

        const retryAction: RetryAction = {
          type: RetryActionType.Push,
          repository,
        }

        const gitStore = this.getGitStore(repository)
        await gitStore.performFailableOperation(
          async () => {
            await pushRepo(
              repository,
              account,
              remote.name,
              branch.name,
              branch.upstreamWithoutRemote,
              progress => {
                this.updatePushPullFetchProgress(repository, {
                  ...progress,
                  title: pushTitle,
                  value: pushWeight * progress.value,
                })
              }
            )

            await gitStore.fetchRemotes(
              account,
              [remote],
              false,
              fetchProgress => {
                this.updatePushPullFetchProgress(repository, {
                  ...fetchProgress,
                  value: pushWeight + fetchProgress.value * fetchWeight,
                })
              }
            )

            const refreshTitle = __DARWIN__
              ? 'Refreshing Repository'
              : 'Refreshing repository'
            const refreshStartProgress = pushWeight + fetchWeight

            this.updatePushPullFetchProgress(repository, {
              kind: 'generic',
              title: refreshTitle,
              value: refreshStartProgress,
            })

            await this._refreshRepository(repository)

            this.updatePushPullFetchProgress(repository, {
              kind: 'generic',
              title: refreshTitle,
              description: 'Fast-forwarding branches',
              value: refreshStartProgress + refreshWeight * 0.5,
            })

            await this.fastForwardBranches(repository)
          },
          { retryAction }
        )

        this.updatePushPullFetchProgress(repository, null)

        const prUpdater = this.currentPullRequestUpdater
        if (prUpdater) {
          const state = this.repositoryStateCache.get(repository)
          const currentPR = state.branchesState.currentPullRequest
          const gitHubRepository = repository.gitHubRepository

          if (currentPR && gitHubRepository) {
            prUpdater.didPushPullRequest(currentPR)
          }
        }

        const { accounts } = this.getState()
        const githubAccount = await findAccountForRemoteURL(
          remote.url,
          accounts
        )

        if (githubAccount === null) {
          this.statsStore.recordPushToGenericRemote()
        } else if (githubAccount.endpoint === getDotComAPIEndpoint()) {
          this.statsStore.recordPushToGitHub()
        } else if (
          githubAccount.endpoint === getEnterpriseAPIURL(githubAccount.endpoint)
        ) {
          this.statsStore.recordPushToGitHubEnterprise()
        }
      }
    })
  }

  private async isCommitting(
    repository: Repository,
    fn: () => Promise<boolean | undefined>
  ): Promise<boolean | undefined> {
    const state = this.repositoryStateCache.get(repository)
    // ensure the user doesn't try and commit again
    if (state.isCommitting) {
      return
    }

    this.repositoryStateCache.update(repository, () => ({
      isCommitting: true,
    }))
    this.emitUpdate()

    try {
      return await fn()
    } finally {
      this.repositoryStateCache.update(repository, () => ({
        isCommitting: false,
      }))
      this.emitUpdate()
    }
  }

  private async withPushPull(
    repository: Repository,
    fn: () => Promise<void>
  ): Promise<void> {
    const state = this.repositoryStateCache.get(repository)
    // Don't allow concurrent network operations.
    if (state.isPushPullFetchInProgress) {
      return
    }

    this.repositoryStateCache.update(repository, () => ({
      isPushPullFetchInProgress: true,
    }))
    this.emitUpdate()

    try {
      await fn()
    } finally {
      this.repositoryStateCache.update(repository, () => ({
        isPushPullFetchInProgress: false,
      }))
      this.emitUpdate()
    }
  }

  public async _pull(repository: Repository): Promise<void> {
    return this.withAuthenticatingUser(repository, (repository, account) => {
      return this.performPull(repository, account)
    })
  }

  /** This shouldn't be called directly. See `Dispatcher`. */
  private async performPull(
    repository: Repository,
    account: IGitAccount | null
  ): Promise<void> {
    return this.withPushPull(repository, async () => {
      const gitStore = this.gitStoreCache.get(repository)
      const remote = gitStore.remote

      if (!remote) {
        throw new Error('The repository has no remotes.')
      }

      const state = this.repositoryStateCache.get(repository)
      const tip = state.branchesState.tip

      if (tip.kind === TipState.Unborn) {
        throw new Error('The current branch is unborn.')
      }

      if (tip.kind === TipState.Detached) {
        throw new Error('The current repository is in a detached HEAD state.')
      }

      if (tip.kind === TipState.Valid) {
        let mergeBase: string | null = null
        if (tip.branch.upstream) {
          mergeBase = await getMergeBase(
            repository,
            tip.branch.name,
            tip.branch.upstream
          )
        }

        const title = `Pulling ${remote.name}`
        const kind = 'pull'
        this.updatePushPullFetchProgress(repository, {
          kind,
          title,
          value: 0,
          remote: remote.name,
        })

        try {
          // Let's say that a pull takes twice as long as a fetch,
          // this is of course highly inaccurate.
          let pullWeight = 2
          let fetchWeight = 1

          // Let's leave 10% at the end for refreshing
          const refreshWeight = 0.1

          // Scale pull and fetch weights to be between 0 and 0.9.
          const scale = (1 / (pullWeight + fetchWeight)) * (1 - refreshWeight)

          pullWeight *= scale
          fetchWeight *= scale

          const retryAction: RetryAction = {
            type: RetryActionType.Pull,
            repository,
          }
          await gitStore.performFailableOperation(
            () =>
              pullRepo(repository, account, remote.name, progress => {
                this.updatePushPullFetchProgress(repository, {
                  ...progress,
                  value: progress.value * pullWeight,
                })
              }),
            { command: 'pull', retryAction }
          )

          const refreshStartProgress = pullWeight + fetchWeight
          const refreshTitle = __DARWIN__
            ? 'Refreshing Repository'
            : 'Refreshing repository'

          this.updatePushPullFetchProgress(repository, {
            kind: 'generic',
            title: refreshTitle,
            value: refreshStartProgress,
          })

          if (mergeBase) {
            await gitStore.reconcileHistory(mergeBase)
          }

          await this._refreshRepository(repository)

          this.updatePushPullFetchProgress(repository, {
            kind: 'generic',
            title: refreshTitle,
            description: 'Fast-forwarding branches',
            value: refreshStartProgress + refreshWeight * 0.5,
          })

          await this.fastForwardBranches(repository)
        } finally {
          this.updatePushPullFetchProgress(repository, null)
        }
      }
    })
  }

  private async fastForwardBranches(repository: Repository) {
    const state = this.repositoryStateCache.get(repository)
    const branches = state.branchesState.allBranches

    const tip = state.branchesState.tip
    const currentBranchName =
      tip.kind === TipState.Valid ? tip.branch.name : null

    let eligibleBranches = branches.filter(b =>
      eligibleForFastForward(b, currentBranchName)
    )

    if (eligibleBranches.length >= FastForwardBranchesThreshold) {
      log.info(
        `skipping fast-forward for all branches as there are ${
          eligibleBranches.length
        } local branches - this will run again when there are less than ${FastForwardBranchesThreshold} local branches tracking remotes`
      )

      const defaultBranch = state.branchesState.defaultBranch
      eligibleBranches =
        defaultBranch != null &&
        eligibleForFastForward(defaultBranch, currentBranchName)
          ? [defaultBranch]
          : []
    }

    for (const branch of eligibleBranches) {
      const aheadBehind = await getBranchAheadBehind(repository, branch)
      if (!aheadBehind) {
        continue
      }

      const { ahead, behind } = aheadBehind
      // Only perform the fast forward if the branch is behind it's upstream
      // branch and has no local commits.
      if (ahead === 0 && behind > 0) {
        // At this point we're guaranteed this is non-null since we've filtered
        // out any branches will null upstreams above when creating
        // `eligibleBranches`.
        const upstreamRef = branch.upstream!
        const localRef = formatAsLocalRef(branch.name)
        await updateRef(
          repository,
          localRef,
          branch.tip.sha,
          upstreamRef,
          'pull: Fast-forward'
        )
      }
    }
  }

  /** This shouldn't be called directly. See `Dispatcher`. */
  public async _publishRepository(
    repository: Repository,
    name: string,
    description: string,
    private_: boolean,
    account: Account,
    org: IAPIUser | null
  ): Promise<Repository> {
    const api = API.fromAccount(account)
    const apiRepository = await api.createRepository(
      org,
      name,
      description,
      private_
    )

    const gitStore = this.gitStoreCache.get(repository)
    await gitStore.performFailableOperation(() =>
      addRemote(repository, 'origin', apiRepository.clone_url)
    )
    await gitStore.loadRemotes()

    // skip pushing if the current branch is a detached HEAD or the repository
    // is unborn
    if (gitStore.tip.kind === TipState.Valid) {
      await this.performPush(repository, account)
    }

    return this.repositoryWithRefreshedGitHubRepository(repository)
  }

  private getAccountForRemoteURL(remote: string): IGitAccount | null {
    const gitHubRepository = matchGitHubRepository(this.accounts, remote)
    if (gitHubRepository) {
      const account = getAccountForEndpoint(
        this.accounts,
        gitHubRepository.endpoint
      )
      if (account) {
        const hasValidToken =
          account.token.length > 0 ? 'has token' : 'empty token'
        log.info(
          `[AppStore.getAccountForRemoteURL] account found for remote: ${remote} - ${
            account.login
          } (${hasValidToken})`
        )
        return account
      }
    }

    const hostname = getGenericHostname(remote)
    const username = getGenericUsername(hostname)
    if (username != null) {
      log.info(
        `[AppStore.getAccountForRemoteURL] found generic credentials for '${hostname}' and '${username}'`
      )
      return { login: username, endpoint: hostname }
    }

    log.info(
      `[AppStore.getAccountForRemoteURL] no generic credentials found for '${remote}'`
    )

    return null
  }

  /** This shouldn't be called directly. See `Dispatcher`. */
  public _clone(
    url: string,
    path: string,
    options?: { branch?: string }
  ): { promise: Promise<boolean>; repository: CloningRepository } {
    const account = this.getAccountForRemoteURL(url)
    const promise = this.cloningRepositoriesStore.clone(url, path, {
      ...options,
      account,
    })
    const repository = this.cloningRepositoriesStore.repositories.find(
      r => r.url === url && r.path === path
    )!

    promise.then(success => {
      if (success) {
        this.statsStore.recordCloneRepository()
      }
    })

    return { promise, repository }
  }

  public _removeCloningRepository(repository: CloningRepository) {
    this.cloningRepositoriesStore.remove(repository)
  }

  public async _discardChanges(
    repository: Repository,
    files: ReadonlyArray<WorkingDirectoryFileChange>
  ) {
    const gitStore = this.gitStoreCache.get(repository)
    await gitStore.discardChanges(files)

    return this._refreshRepository(repository)
  }

  public async _undoCommit(
    repository: Repository,
    commit: Commit
  ): Promise<void> {
    const gitStore = this.gitStoreCache.get(repository)

    await gitStore.undoCommit(commit)

    const { commitSelection } = this.repositoryStateCache.get(repository)

    if (commitSelection.sha === commit.sha) {
      this.clearSelectedCommit(repository)
    }

    return this._refreshRepository(repository)
  }

  /**
   * Fetch a specific refspec for the repository.
   *
   * As this action is required to complete when viewing a Pull Request from
   * a fork, it does not opt-in to checks that prevent multiple concurrent
   * network actions. This might require some rework in the future to chain
   * these actions.
   *
   */
  public async _fetchRefspec(
    repository: Repository,
    refspec: string
  ): Promise<void> {
    return this.withAuthenticatingUser(
      repository,
      async (repository, account) => {
        const gitStore = this.gitStoreCache.get(repository)
        await gitStore.fetchRefspec(account, refspec)

        return this._refreshRepository(repository)
      }
    )
  }

  /**
   * Fetch all relevant remotes in the the repository.
   *
   * See gitStore.fetch for more details.
   *
   * Note that this method will not perform the fetch of the specified remote
   * if _any_ fetches or pulls are currently in-progress.
   */
  public _fetch(repository: Repository, fetchType: FetchType): Promise<void> {
    return this.withAuthenticatingUser(repository, (repository, account) => {
      return this.performFetch(repository, account, fetchType)
    })
  }

  /**
   * Fetch a particular remote in a repository.
   *
   * Note that this method will not perform the fetch of the specified remote
   * if _any_ fetches or pulls are currently in-progress.
   */
  private _fetchRemote(
    repository: Repository,
    remote: IRemote,
    fetchType: FetchType
  ): Promise<void> {
    return this.withAuthenticatingUser(repository, (repository, account) => {
      return this.performFetch(repository, account, fetchType, [remote])
    })
  }

  /**
   * Fetch all relevant remotes or one or more given remotes in the repository.
   *
   * @param remotes Optional, one or more remotes to fetch if undefined all
   *                relevant remotes will be fetched. See gitStore.fetch for
   *                more detail on what constitutes a relevant remote.
   */
  private async performFetch(
    repository: Repository,
    account: IGitAccount | null,
    fetchType: FetchType,
    remotes?: IRemote[]
  ): Promise<void> {
    await this.withPushPull(repository, async () => {
      const gitStore = this.gitStoreCache.get(repository)

      try {
        const fetchWeight = 0.9
        const refreshWeight = 0.1
        const isBackgroundTask = fetchType === FetchType.BackgroundTask

        const progressCallback = (progress: IFetchProgress) => {
          this.updatePushPullFetchProgress(repository, {
            ...progress,
            value: progress.value * fetchWeight,
          })
        }

        if (remotes === undefined) {
          await gitStore.fetch(account, isBackgroundTask, progressCallback)
        } else {
          await gitStore.fetchRemotes(
            account,
            remotes,
            isBackgroundTask,
            progressCallback
          )
        }

        const refreshTitle = __DARWIN__
          ? 'Refreshing Repository'
          : 'Refreshing repository'

        this.updatePushPullFetchProgress(repository, {
          kind: 'generic',
          title: refreshTitle,
          value: fetchWeight,
        })

        await this._refreshRepository(repository)

        this.updatePushPullFetchProgress(repository, {
          kind: 'generic',
          title: refreshTitle,
          description: 'Fast-forwarding branches',
          value: fetchWeight + refreshWeight * 0.5,
        })

        await this.fastForwardBranches(repository)
      } finally {
        this.updatePushPullFetchProgress(repository, null)

        if (fetchType === FetchType.UserInitiatedTask) {
          this._refreshPullRequests(repository)
          if (repository.gitHubRepository != null) {
            this._refreshIssues(repository.gitHubRepository)
          }
        }
      }
    })
  }

  public _endWelcomeFlow(): Promise<void> {
    this.showWelcomeFlow = false

    this.emitUpdate()

    markWelcomeFlowComplete()

    this.statsStore.recordWelcomeWizardTerminated()

    return Promise.resolve()
  }

  public _setSidebarWidth(width: number): Promise<void> {
    this.sidebarWidth = width
    localStorage.setItem(sidebarWidthConfigKey, width.toString())
    this.emitUpdate()

    return Promise.resolve()
  }

  public _resetSidebarWidth(): Promise<void> {
    this.sidebarWidth = defaultSidebarWidth
    localStorage.removeItem(sidebarWidthConfigKey)
    this.emitUpdate()

    return Promise.resolve()
  }

  public _setCommitSummaryWidth(width: number): Promise<void> {
    this.commitSummaryWidth = width
    localStorage.setItem(commitSummaryWidthConfigKey, width.toString())
    this.emitUpdate()

    return Promise.resolve()
  }

  public _resetCommitSummaryWidth(): Promise<void> {
    this.commitSummaryWidth = defaultCommitSummaryWidth
    localStorage.removeItem(commitSummaryWidthConfigKey)
    this.emitUpdate()

    return Promise.resolve()
  }

  public _setCommitMessage(
    repository: Repository,
    message: ICommitMessage | null
  ): Promise<void> {
    const gitStore = this.gitStoreCache.get(repository)
    return gitStore.setCommitMessage(message)
  }

  /**
   * Set the global application menu.
   *
   * This is called in response to the main process emitting an event signalling
   * that the application menu has changed in some way like an item being
   * added/removed or an item having its visibility toggled.
   *
   * This method should not be called by the renderer in any other circumstance
   * than as a directly result of the main-process event.
   *
   */
  private setAppMenu(menu: IMenu): Promise<void> {
    if (this.appMenu) {
      this.appMenu = this.appMenu.withMenu(menu)
    } else {
      this.appMenu = AppMenu.fromMenu(menu)
    }

    this.emitUpdate()
    return Promise.resolve()
  }

  public _setAppMenuState(
    update: (appMenu: AppMenu) => AppMenu
  ): Promise<void> {
    if (this.appMenu) {
      this.appMenu = update(this.appMenu)
      this.emitUpdate()
    }
    return Promise.resolve()
  }

  public _setAccessKeyHighlightState(highlight: boolean): Promise<void> {
    if (this.highlightAccessKeys !== highlight) {
      this.highlightAccessKeys = highlight
      this.emitUpdate()
    }

    return Promise.resolve()
  }

  public async _mergeBranch(
    repository: Repository,
    branch: string,
    mergeStatus: MergeResultStatus | null
  ): Promise<void> {
    const gitStore = this.gitStoreCache.get(repository)

    if (mergeStatus !== null) {
      if (mergeStatus.kind === MergeResultKind.Clean) {
        this.statsStore.recordMergeHintSuccessAndUserProceeded()
      } else if (mergeStatus.kind === MergeResultKind.Conflicts) {
        this.statsStore.recordUserProceededAfterConflictWarning()
      } else if (mergeStatus.kind === MergeResultKind.Loading) {
        this.statsStore.recordUserProceededWhileLoading()
      }
    }

    await gitStore.merge(branch)

    return this._refreshRepository(repository)
  }

  /** This shouldn't be called directly. See `Dispatcher`. */
  public _setRemoteURL(
    repository: Repository,
    name: string,
    url: string
  ): Promise<void> {
    const gitStore = this.gitStoreCache.get(repository)
    return gitStore.setRemoteURL(name, url)
  }

  /** This shouldn't be called directly. See `Dispatcher`. */
  public async _openShell(path: string) {
    this.statsStore.recordOpenShell()

    try {
      const match = await findShellOrDefault(this.selectedShell)
      await launchShell(match, path, error => this._pushError(error))
    } catch (error) {
      this.emitError(error)
    }
  }

  /** Takes a URL and opens it using the system default application */
  public _openInBrowser(url: string): Promise<boolean> {
    return shell.openExternal(url)
  }

  /** Open a path to a repository or file using the user's configured editor */
  public async _openInExternalEditor(fullPath: string): Promise<void> {
    const selectedExternalEditor =
      this.getState().selectedExternalEditor || null

    try {
      const match = await findEditorOrDefault(selectedExternalEditor)
      await launchExternalEditor(fullPath, match)
    } catch (error) {
      this.emitError(error)
    }
  }

  /** This shouldn't be called directly. See `Dispatcher`. */
  public async _saveGitIgnore(
    repository: Repository,
    text: string
  ): Promise<void> {
    await saveGitIgnore(repository, text)
    return this._refreshRepository(repository)
  }

  /** Has the user opted out of stats reporting? */
  public getStatsOptOut(): boolean {
    return this.statsStore.getOptOut()
  }

  /** Set whether the user has opted out of stats reporting. */
  public async setStatsOptOut(optOut: boolean): Promise<void> {
    await this.statsStore.setOptOut(optOut)

    this.emitUpdate()
  }

  public _setConfirmRepositoryRemovalSetting(
    confirmRepoRemoval: boolean
  ): Promise<void> {
    this.confirmRepoRemoval = confirmRepoRemoval
    localStorage.setItem(confirmRepoRemovalKey, confirmRepoRemoval ? '1' : '0')
    this.emitUpdate()

    return Promise.resolve()
  }

  public _setConfirmDiscardChangesSetting(value: boolean): Promise<void> {
    this.confirmDiscardChanges = value

    localStorage.setItem(confirmDiscardChangesKey, value ? '1' : '0')
    this.emitUpdate()

    return Promise.resolve()
  }

  public _setExternalEditor(selectedEditor: ExternalEditor): Promise<void> {
    this.selectedExternalEditor = selectedEditor
    localStorage.setItem(externalEditorKey, selectedEditor)
    this.emitUpdate()

    this.updateMenuItemLabels()

    return Promise.resolve()
  }

  public _setShell(shell: Shell): Promise<void> {
    this.selectedShell = shell
    localStorage.setItem(shellKey, shell)
    this.emitUpdate()

    this.updateMenuItemLabels()

    return Promise.resolve()
  }

  public _changeImageDiffType(type: ImageDiffType): Promise<void> {
    this.imageDiffType = type
    localStorage.setItem(imageDiffTypeKey, JSON.stringify(this.imageDiffType))
    this.emitUpdate()

    return Promise.resolve()
  }

  public _setUpdateBannerVisibility(visibility: boolean) {
    this.isUpdateAvailableBannerVisible = visibility

    this.emitUpdate()
  }

  public _setDivergingBranchBannerVisibility(
    repository: Repository,
    visible: boolean
  ) {
    const state = this.repositoryStateCache.get(repository)
    const { compareState } = state

    if (compareState.isDivergingBranchBannerVisible !== visible) {
      this.repositoryStateCache.updateCompareState(repository, () => ({
        isDivergingBranchBannerVisible: visible,
      }))

      if (visible) {
        this.statsStore.recordDivergingBranchBannerDisplayed()
      }

      this.emitUpdate()
    }
  }

  public _reportStats() {
    return this.statsStore.reportStats(this.accounts, this.repositories)
  }

  public _recordLaunchStats(stats: ILaunchStats): Promise<void> {
    return this.statsStore.recordLaunchStats(stats)
  }

  public async _appendIgnoreRule(
    repository: Repository,
    pattern: string | string[]
  ): Promise<void> {
    await appendIgnoreRule(repository, pattern)
    return this._refreshRepository(repository)
  }

  public _resetSignInState(): Promise<void> {
    this.signInStore.reset()
    return Promise.resolve()
  }

  public _beginDotComSignIn(): Promise<void> {
    this.signInStore.beginDotComSignIn()
    return Promise.resolve()
  }

  public _beginEnterpriseSignIn(): Promise<void> {
    this.signInStore.beginEnterpriseSignIn()
    return Promise.resolve()
  }

  public _setSignInEndpoint(url: string): Promise<void> {
    return this.signInStore.setEndpoint(url)
  }

  public _setSignInCredentials(
    username: string,
    password: string
  ): Promise<void> {
    return this.signInStore.authenticateWithBasicAuth(username, password)
  }

  public _requestBrowserAuthentication(): Promise<void> {
    return this.signInStore.authenticateWithBrowser()
  }

  public _setSignInOTP(otp: string): Promise<void> {
    return this.signInStore.setTwoFactorOTP(otp)
  }

  public async _setAppFocusState(isFocused: boolean): Promise<void> {
    if (this.appIsFocused !== isFocused) {
      this.appIsFocused = isFocused
      this.emitUpdate()
    }
  }

  /**
   * Start an Open in Desktop flow. This will return a new promise which will
   * resolve when `_completeOpenInDesktop` is called.
   */
  public _startOpenInDesktop(fn: () => void): Promise<Repository | null> {
    // tslint:disable-next-line:promise-must-complete
    const p = new Promise<Repository | null>(
      resolve => (this.resolveOpenInDesktop = resolve)
    )
    fn()
    return p
  }

  /**
   * Complete any active Open in Desktop flow with the repository returned by
   * the given function.
   */
  public async _completeOpenInDesktop(
    fn: () => Promise<Repository | null>
  ): Promise<Repository | null> {
    const resolve = this.resolveOpenInDesktop
    this.resolveOpenInDesktop = null

    const result = await fn()
    if (resolve) {
      resolve(result)
    }

    return result
  }

  public _updateRepositoryPath(
    repository: Repository,
    path: string
  ): Promise<Repository> {
    return this.repositoriesStore.updateRepositoryPath(repository, path)
  }

  public _removeAccount(account: Account): Promise<void> {
    log.info(
      `[AppStore] removing account ${account.login} (${
        account.name
      }) from store`
    )
    return this.accountsStore.removeAccount(account)
  }

  public async _addAccount(account: Account): Promise<void> {
    log.info(
      `[AppStore] adding account ${account.login} (${account.name}) to store`
    )
    await this.accountsStore.addAccount(account)
    const selectedState = this.getState().selectedState

    if (selectedState && selectedState.type === SelectionType.Repository) {
      // ensuring we have the latest set of accounts here, rather than waiting
      // and doing stuff when the account store emits an update and we refresh
      // the accounts field
      const accounts = await this.accountsStore.getAll()
      const repoState = selectedState.state
      const commits = repoState.commitLookup.values()
      this.loadAndCacheUsers(selectedState.repository, accounts, commits)
    }
  }

  private loadAndCacheUsers(
    repository: Repository,
    accounts: ReadonlyArray<Account>,
    commits: Iterable<Commit>
  ) {
    for (const commit of commits) {
      this.gitHubUserStore._loadAndCacheUser(
        accounts,
        repository,
        commit.sha,
        commit.author.email
      )
    }
  }

  public _updateRepositoryMissing(
    repository: Repository,
    missing: boolean
  ): Promise<Repository> {
    return this.repositoriesStore.updateRepositoryMissing(repository, missing)
  }

  public async _addRepositories(
    paths: ReadonlyArray<string>
  ): Promise<ReadonlyArray<Repository>> {
    const addedRepositories = new Array<Repository>()
    const lfsRepositories = new Array<Repository>()
    for (const path of paths) {
      const validatedPath = await validatedRepositoryPath(path)
      if (validatedPath) {
        log.info(`[AppStore] adding repository at ${validatedPath} to store`)

        const addedRepo = await this.repositoriesStore.addRepository(
          validatedPath
        )

        // initialize the remotes for this new repository to ensure it can fetch
        // it's GitHub-related details using the GitHub API (if applicable)
        const gitStore = this.gitStoreCache.get(addedRepo)
        await gitStore.loadRemotes()

        const [refreshedRepo, usingLFS] = await Promise.all([
          this.repositoryWithRefreshedGitHubRepository(addedRepo),
          this.isUsingLFS(addedRepo),
        ])
        addedRepositories.push(refreshedRepo)

        if (usingLFS) {
          lfsRepositories.push(refreshedRepo)
        }
      } else {
        const error = new Error(`${path} isn't a git repository.`)
        this.emitError(error)
      }
    }

    if (lfsRepositories.length > 0) {
      this._showPopup({
        type: PopupType.InitializeLFS,
        repositories: lfsRepositories,
      })
    }

    return addedRepositories
  }

  public async _removeRepositories(
    repositories: ReadonlyArray<Repository | CloningRepository>
  ): Promise<void> {
    const localRepositories = repositories.filter(
      r => r instanceof Repository
    ) as ReadonlyArray<Repository>
    const cloningRepositories = repositories.filter(
      r => r instanceof CloningRepository
    ) as ReadonlyArray<CloningRepository>
    cloningRepositories.forEach(r => {
      this._removeCloningRepository(r)
    })

    const repositoryIDs = localRepositories.map(r => r.id)
    for (const id of repositoryIDs) {
      await this.repositoriesStore.removeRepository(id)
    }

    const allRepositories = await this.repositoriesStore.getAll()
    if (allRepositories.length === 0) {
      this._closeFoldout(FoldoutType.Repository)
    } else {
      this._showFoldout({ type: FoldoutType.Repository })
    }
  }

  public async _cloneAgain(url: string, path: string): Promise<void> {
    const { promise, repository } = this._clone(url, path)
    await this._selectRepository(repository)
    const success = await promise
    if (!success) {
      return
    }

    const repositories = this.repositories
    const found = repositories.find(r => r.path === path)

    if (found) {
      const updatedRepository = await this._updateRepositoryMissing(
        found,
        false
      )
      await this._selectRepository(updatedRepository)
    }
  }

  private async withAuthenticatingUser<T>(
    repository: Repository,
    fn: (repository: Repository, account: IGitAccount | null) => Promise<T>
  ): Promise<T> {
    let updatedRepository = repository
    let account: IGitAccount | null = getAccountForRepository(
      this.accounts,
      updatedRepository
    )

    // If we don't have a user association, it might be because we haven't yet
    // tried to associate the repository with a GitHub repository, or that
    // association is out of date. So try again before we bail on providing an
    // authenticating user.
    if (!account) {
      updatedRepository = await this.repositoryWithRefreshedGitHubRepository(
        repository
      )
      account = getAccountForRepository(this.accounts, updatedRepository)
    }

    if (!account) {
      const gitStore = this.gitStoreCache.get(repository)
      const remote = gitStore.remote
      if (remote) {
        const hostname = getGenericHostname(remote.url)
        const username = getGenericUsername(hostname)
        if (username != null) {
          account = { login: username, endpoint: hostname }
        }
      }
    }

    if (account instanceof Account) {
      const hasValidToken =
        account.token.length > 0 ? 'has token' : 'empty token'
      log.info(
        `[AppStore.withAuthenticatingUser] account found for repository: ${
          repository.name
        } - ${account.login} (${hasValidToken})`
      )
    }

    return fn(updatedRepository, account)
  }

  private updateRevertProgress(
    repository: Repository,
    progress: IRevertProgress | null
  ) {
    this.repositoryStateCache.update(repository, () => ({
      revertProgress: progress,
    }))

    if (this.selectedRepository === repository) {
      this.emitUpdate()
    }
  }

  /** This shouldn't be called directly. See `Dispatcher`. */
  public async _revertCommit(
    repository: Repository,
    commit: Commit
  ): Promise<void> {
    return this.withAuthenticatingUser(repository, async (repo, account) => {
      const gitStore = this.gitStoreCache.get(repo)

      await gitStore.revertCommit(repo, commit, account, progress => {
        this.updateRevertProgress(repo, progress)
      })

      this.updateRevertProgress(repo, null)
      await this._refreshRepository(repository)
    })
  }

  public async promptForGenericGitAuthentication(
    repository: Repository | CloningRepository,
    retryAction: RetryAction
  ): Promise<void> {
    let url
    if (repository instanceof Repository) {
      const gitStore = this.gitStoreCache.get(repository)
      const remote = gitStore.remote
      if (!remote) {
        return
      }

      url = remote.url
    } else {
      url = repository.url
    }

    const hostname = getGenericHostname(url)
    return this._showPopup({
      type: PopupType.GenericGitAuthentication,
      hostname,
      retryAction,
    })
  }

  public async _installGlobalLFSFilters(force: boolean): Promise<void> {
    try {
      await installGlobalLFSFilters(force)
    } catch (error) {
      this.emitError(error)
    }
  }

  private async isUsingLFS(repository: Repository): Promise<boolean> {
    try {
      return await isUsingLFS(repository)
    } catch (error) {
      return false
    }
  }

  public async _installLFSHooks(
    repositories: ReadonlyArray<Repository>
  ): Promise<void> {
    for (const repo of repositories) {
      try {
        // At this point we've asked the user if we should install them, so
        // force installation.
        await installLFSHooks(repo, true)
      } catch (error) {
        this.emitError(error)
      }
    }
  }

  public _changeCloneRepositoriesTab(tab: CloneRepositoryTab): Promise<void> {
    this.selectedCloneRepositoryTab = tab

    this.emitUpdate()

    return Promise.resolve()
  }

  public _openMergeTool(repository: Repository, path: string): Promise<void> {
    const gitStore = this.gitStoreCache.get(repository)
    return gitStore.openMergeTool(path)
  }

  public _changeBranchesTab(tab: BranchesTab): Promise<void> {
    this.selectedBranchesTab = tab

    this.emitUpdate()

    return Promise.resolve()
  }

  public async _createPullRequest(repository: Repository): Promise<void> {
    const gitHubRepository = repository.gitHubRepository
    if (!gitHubRepository) {
      return
    }

    const state = this.repositoryStateCache.get(repository)
    const tip = state.branchesState.tip

    if (tip.kind !== TipState.Valid) {
      return
    }

    const branch = tip.branch
    const aheadBehind = state.aheadBehind

    if (aheadBehind == null) {
      this._showPopup({
        type: PopupType.PushBranchCommits,
        repository,
        branch,
      })
    } else if (aheadBehind.ahead > 0) {
      this._showPopup({
        type: PopupType.PushBranchCommits,
        repository,
        branch,
        unPushedCommits: aheadBehind.ahead,
      })
    } else {
      await this._openCreatePullRequestInBrowser(repository, branch)
    }
  }

  public async _showPullRequest(repository: Repository): Promise<void> {
    const gitHubRepository = repository.gitHubRepository

    if (!gitHubRepository) {
      return
    }

    const state = this.repositoryStateCache.get(repository)
    const currentPullRequest = state.branchesState.currentPullRequest

    if (!currentPullRequest) {
      return
    }

    const baseURL = `${gitHubRepository.htmlURL}/pull/${
      currentPullRequest.pullRequestNumber
    }`

    await this._openInBrowser(baseURL)
  }

  private async loadPullRequests(
    repository: Repository,
    loader: (account: Account) => void
  ) {
    const gitHubRepository = repository.gitHubRepository

    if (gitHubRepository == null) {
      return
    }

    const account = getAccountForEndpoint(
      this.accounts,
      gitHubRepository.endpoint
    )

    if (account == null) {
      return
    }

    await loader(account)
  }

  public async _refreshPullRequests(repository: Repository): Promise<void> {
    return this.loadPullRequests(repository, async account => {
      await this.pullRequestStore.fetchAndCachePullRequests(repository, account)
      this.updateMenuItemLabels(repository)
    })
  }

  private async onPullRequestStoreUpdated(gitHubRepository: GitHubRepository) {
    const promiseForPRs = this.pullRequestStore.fetchPullRequestsFromCache(
      gitHubRepository
    )
    const isLoading = this.pullRequestStore.isFetchingPullRequests(
      gitHubRepository
    )

    const repository = this.repositories.find(
      r =>
        !!r.gitHubRepository &&
        r.gitHubRepository.dbID === gitHubRepository.dbID
    )
    if (!repository) {
      return
    }

    const prs = await promiseForPRs
    this.repositoryStateCache.updateBranchesState(repository, () => {
      return {
        openPullRequests: prs,
        isLoadingPullRequests: isLoading,
      }
    })

    this._updateCurrentPullRequest(repository)
    this.emitUpdate()
  }

  private findAssociatedPullRequest(
    branch: Branch,
    pullRequests: ReadonlyArray<PullRequest>,
    gitHubRepository: GitHubRepository,
    remote: IRemote
  ): PullRequest | null {
    const upstream = branch.upstreamWithoutRemote

    if (upstream == null) {
      return null
    }

    const pr =
      pullRequests.find(
        pr =>
          pr.head.ref === upstream &&
          pr.head.gitHubRepository != null &&
          repositoryMatchesRemote(pr.head.gitHubRepository, remote)
      ) || null

    return pr
  }

  private _updateCurrentPullRequest(repository: Repository) {
    const gitHubRepository = repository.gitHubRepository

    if (!gitHubRepository) {
      return
    }

    this.repositoryStateCache.updateBranchesState(repository, state => {
      let currentPullRequest: PullRequest | null = null

      const { remote } = this.repositoryStateCache.get(repository)

      if (state.tip.kind === TipState.Valid && remote) {
        currentPullRequest = this.findAssociatedPullRequest(
          state.tip.branch,
          state.openPullRequests,
          gitHubRepository,
          remote
        )
      }

      return {
        currentPullRequest,
      }
    })

    this.emitUpdate()
  }

  public async _openCreatePullRequestInBrowser(
    repository: Repository,
    branch: Branch
  ): Promise<void> {
    const gitHubRepository = repository.gitHubRepository
    if (!gitHubRepository) {
      return
    }

    const urlEncodedBranchName = escape(branch.nameWithoutRemote)
    const baseURL = `${
      gitHubRepository.htmlURL
    }/pull/new/${urlEncodedBranchName}`

    await this._openInBrowser(baseURL)
  }

  public async _updateExistingUpstreamRemote(
    repository: Repository
  ): Promise<void> {
    const gitStore = this.gitStoreCache.get(repository)
    await gitStore.updateExistingUpstreamRemote()

    return this._refreshRepository(repository)
  }

  private getIgnoreExistingUpstreamRemoteKey(repository: Repository): string {
    return `repository/${repository.id}/ignoreExistingUpstreamRemote`
  }

  public _ignoreExistingUpstreamRemote(repository: Repository): Promise<void> {
    const key = this.getIgnoreExistingUpstreamRemoteKey(repository)
    localStorage.setItem(key, '1')

    return Promise.resolve()
  }

  private getIgnoreExistingUpstreamRemote(
    repository: Repository
  ): Promise<boolean> {
    const key = this.getIgnoreExistingUpstreamRemoteKey(repository)
    const value = localStorage.getItem(key)
    return Promise.resolve(value === '1')
  }

  private async addUpstreamRemoteIfNeeded(repository: Repository) {
    const gitStore = this.gitStoreCache.get(repository)
    const ignored = await this.getIgnoreExistingUpstreamRemote(repository)
    if (ignored) {
      return
    }

    return gitStore.addUpstreamRemoteIfNeeded()
  }

  public async _checkoutPullRequest(
    repository: Repository,
    pullRequest: PullRequest
  ): Promise<void> {
    const gitHubRepository = forceUnwrap(
      `Cannot checkout a PR if the repository doesn't have a GitHub repository`,
      repository.gitHubRepository
    )
    const head = pullRequest.head
    const isRefInThisRepo =
      head.gitHubRepository &&
      head.gitHubRepository.cloneURL === gitHubRepository.cloneURL

    if (isRefInThisRepo) {
      const gitStore = this.gitStoreCache.get(repository)
      const defaultRemote = gitStore.defaultRemote
      // if we don't have a default remote here, it's probably going
      // to just crash and burn on checkout, but that's okay
      if (defaultRemote != null) {
        // the remote ref will be something like `origin/my-cool-branch`
        const remoteRef = `${defaultRemote.name}/${head.ref}`

        const remoteRefExists =
          gitStore.allBranches.find(branch => branch.name === remoteRef) != null

        // only try a fetch here if we can't find the ref
        if (!remoteRefExists) {
          await this._fetchRemote(
            repository,
            defaultRemote,
            FetchType.UserInitiatedTask
          )
        }
      }
      await this._checkoutBranch(repository, head.ref)
    } else if (head.gitHubRepository != null) {
      const cloneURL = forceUnwrap(
        "This pull request's clone URL is not populated but should be",
        head.gitHubRepository.cloneURL
      )
      const remoteName = forkPullRequestRemoteName(
        head.gitHubRepository.owner.login
      )
      const remotes = await getRemotes(repository)
      const remote =
        remotes.find(r => r.name === remoteName) ||
        (await addRemote(repository, remoteName, cloneURL))

      if (remote.url !== cloneURL) {
        const error = new Error(
          `Expected PR remote ${remoteName} url to be ${cloneURL} got ${
            remote.url
          }.`
        )

        log.error(error.message)
        return this.emitError(error)
      }

      await this._fetchRemote(repository, remote, FetchType.UserInitiatedTask)

      const gitStore = this.gitStoreCache.get(repository)

      const localBranchName = `pr/${pullRequest.pullRequestNumber}`
      const doesBranchExist =
        gitStore.allBranches.find(branch => branch.name === localBranchName) !=
        null

      if (!doesBranchExist) {
        await this._createBranch(
          repository,
          localBranchName,
          `${remoteName}/${head.ref}`
        )
      }

      await this._checkoutBranch(repository, localBranchName)
    }

    this.statsStore.recordPRBranchCheckout()
  }

  /**
   * Set whether the user has chosen to hide or show the
   * co-authors field in the commit message component
   */
  public _setShowCoAuthoredBy(
    repository: Repository,
    showCoAuthoredBy: boolean
  ) {
    this.gitStoreCache.get(repository).setShowCoAuthoredBy(showCoAuthoredBy)
    return Promise.resolve()
  }

  /**
   * Update the per-repository co-authors list
   *
   * @param repository Co-author settings are per-repository
   * @param coAuthors  Zero or more authors
   */
  public _setCoAuthors(
    repository: Repository,
    coAuthors: ReadonlyArray<IAuthor>
  ) {
    this.gitStoreCache.get(repository).setCoAuthors(coAuthors)
    return Promise.resolve()
  }

  /**
   * Set the application-wide theme
   */
  public _setSelectedTheme(theme: ApplicationTheme) {
    setPersistedTheme(theme)
    this.selectedTheme = theme
    this.emitUpdate()

    return Promise.resolve()
  }

  /**
   * Sets conflict state with a non-null value
   *
   * The presence of a non-null value signifies
   * that the repository is in a conflicted state
   */
  public _mergeConflictDetected() {
    const selection = this.getSelectedState()

    if (selection === null || selection.type !== SelectionType.Repository) {
      return
    }

    const { tip } = selection.state.branchesState

    if (tip.kind !== TipState.Valid) {
      return
    }

    const repository = selection.repository

    this.repositoryStateCache.updateChangesState(repository, () => ({
      conflictState: {
        branch: tip.branch,
      },
    }))
    this.emitUpdate()
  }
}

/**
 * Map the cached state of the compare view to an action
 * to perform which is then used to compute the compare
 * view contents.
 */
function getInitialAction(
  cachedState: IDisplayHistory | ICompareBranch
): CompareAction {
  if (cachedState.kind === ComparisonView.None) {
    return {
      kind: CompareActionKind.History,
    }
  }

  return {
    kind: CompareActionKind.Branch,
    branch: cachedState.comparisonBranch,
    mode: cachedState.kind,
  }
}

/**
 * Get the behind count (or 0) of the ahead/behind counter
 */
function getBehindOrDefault(aheadBehind: IAheadBehind | null): number {
  if (aheadBehind === null) {
    return 0
  }

  return aheadBehind.behind
}<|MERGE_RESOLUTION|>--- conflicted
+++ resolved
@@ -2373,15 +2373,9 @@
     repository: Repository,
     account: IGitAccount | null
   ): Promise<void> {
-<<<<<<< HEAD
     const state = this.repositoryStateCache.get(repository)
     const { remote } = state
     if (remote === null) {
-=======
-    const gitStore = this.gitStoreCache.get(repository)
-    const remote = gitStore.remote
-    if (!remote) {
->>>>>>> 98ca56e7
       this._showPopup({ type: PopupType.PublishRepository, repository })
 
       return
