import { ipcRenderer, remote } from 'electron'
import { pathExists } from 'fs-extra'
import { escape } from 'querystring'
import {
  AccountsStore,
  CloningRepositoriesStore,
  GitHubUserStore,
  GitStore,
  IssuesStore,
  PullRequestStore,
  RepositoriesStore,
  SignInStore,
} from '.'
import { Account } from '../../models/account'
import { AppMenu, IMenu } from '../../models/app-menu'
import { IAuthor } from '../../models/author'
import {
  Branch,
  eligibleForFastForward,
  IAheadBehind,
} from '../../models/branch'
import { BranchesTab } from '../../models/branches-tab'
import { CloneRepositoryTab } from '../../models/clone-repository-tab'
import { CloningRepository } from '../../models/cloning-repository'
import { Commit, ICommitContext, CommitOneLine } from '../../models/commit'
import {
  DiffSelection,
  DiffSelectionType,
  DiffType,
  ImageDiffType,
} from '../../models/diff'
import { FetchType } from '../../models/fetch'
import { GitHubRepository } from '../../models/github-repository'
import { Owner } from '../../models/owner'
import { PullRequest } from '../../models/pull-request'
import { forkPullRequestRemoteName, IRemote } from '../../models/remote'
import {
  ILocalRepositoryState,
  nameOf,
  Repository,
} from '../../models/repository'
import {
  CommittedFileChange,
  WorkingDirectoryFileChange,
  WorkingDirectoryStatus,
  AppFileStatusKind,
} from '../../models/status'
import { TipState } from '../../models/tip'
import { ICommitMessage } from '../../models/commit-message'
import {
  Progress,
  ICheckoutProgress,
  IFetchProgress,
  IRevertProgress,
  IRebaseProgress,
} from '../../models/progress'
import { Popup, PopupType } from '../../models/popup'
import { IGitAccount } from '../../models/git-account'
import { themeChangeMonitor } from '../../ui/lib/theme-change-monitor'
import { getAppPath } from '../../ui/lib/app-proxy'
import {
  ApplicationTheme,
  getPersistedTheme,
  setPersistedTheme,
  getAutoSwitchPersistedTheme,
  setAutoSwitchPersistedTheme,
} from '../../ui/lib/application-theme'
import {
  getAppMenu,
  updatePreferredAppMenuItemLabels,
} from '../../ui/main-process-proxy'
import {
  API,
  getAccountForEndpoint,
  getDotComAPIEndpoint,
  IAPIOrganization,
} from '../api'
import { shell } from '../app-shell'
import {
  CompareAction,
  HistoryTabMode,
  Foldout,
  FoldoutType,
  IAppState,
  ICompareBranch,
  ICompareFormUpdate,
  ICompareToBranch,
  IDisplayHistory,
  PossibleSelections,
  RepositorySectionTab,
  SelectionType,
  ComparisonMode,
  MergeConflictState,
  isMergeConflictState,
  RebaseConflictState,
} from '../app-state'
import { IGitHubUser } from '../databases/github-user-database'
import {
  ExternalEditor,
  findEditorOrDefault,
  getAvailableEditors,
  launchExternalEditor,
  parse,
} from '../editors'
import { assertNever, fatalError, forceUnwrap } from '../fatal-error'

import { findAccountForRemoteURL } from '../find-account'
import { formatCommitMessage } from '../format-commit-message'
import { getGenericHostname, getGenericUsername } from '../generic-git-auth'
import { getAccountForRepository } from '../get-account-for-repository'
import {
  abortMerge,
  addRemote,
  checkoutBranch,
  createBranch,
  createCommit,
  deleteBranch,
  formatAsLocalRef,
  getAuthorIdentity,
  getBranchAheadBehind,
  getChangedFiles,
  getCommitDiff,
  getMergeBase,
  getRemotes,
  getWorkingDirectoryDiff,
  isCoAuthoredByTrailer,
  mergeTree,
  pull as pullRepo,
  push as pushRepo,
  renameBranch,
  updateRef,
  saveGitIgnore,
  appendIgnoreRule,
  createMergeCommit,
  getBranchesPointedAt,
  isGitRepository,
  abortRebase,
  continueRebase,
  rebase,
  PushOptions,
  RebaseResult,
  getRebaseSnapshot,
  getCommitsInRange,
} from '../git'
import {
  installGlobalLFSFilters,
  installLFSHooks,
  isUsingLFS,
} from '../git/lfs'
import { inferLastPushForRepository } from '../infer-last-push-for-repository'
import { updateMenuState } from '../menu-update'
import { merge } from '../merge'
import {
  IMatchedGitHubRepository,
  matchGitHubRepository,
  repositoryMatchesRemote,
} from '../repository-matching'
import {
  initializeRebaseFlowForConflictedRepository,
  formatRebaseValue,
} from '../rebase'
import { RetryAction, RetryActionType } from '../../models/retry-actions'
import {
  Default as DefaultShell,
  findShellOrDefault,
  launchShell,
  parse as parseShell,
  Shell,
} from '../shells'
import {
  ILaunchStats,
  StatsStore,
  markUsageStatsNoteSeen,
  hasSeenUsageStatsNote,
} from '../stats'
import { hasShownWelcomeFlow, markWelcomeFlowComplete } from '../welcome'
import { getWindowState, WindowState } from '../window-state'
import { TypedBaseStore } from './base-store'
import { AheadBehindUpdater } from './helpers/ahead-behind-updater'
import { MergeResult } from '../../models/merge'
import { promiseWithMinimumTimeout, timeout } from '../promise'
import { BackgroundFetcher } from './helpers/background-fetcher'
import { inferComparisonBranch } from './helpers/infer-comparison-branch'
import { PullRequestUpdater } from './helpers/pull-request-updater'
import { validatedRepositoryPath } from './helpers/validated-repository-path'
import { RepositoryStateCache } from './repository-state-cache'
import { readEmoji } from '../read-emoji'
import { GitStoreCache } from './git-store-cache'
import { GitErrorContext } from '../git-error-context'
import { setNumber, setBoolean, getBoolean, getNumber } from '../local-storage'
import { ExternalEditorError } from '../editors/shared'
import { ApiRepositoriesStore } from './api-repositories-store'
import {
  updateChangedFiles,
  updateConflictState,
} from './updates/changes-state'
import {
  ManualConflictResolution,
  ManualConflictResolutionKind,
} from '../../models/manual-conflict-resolution'
import { BranchPruner } from './helpers/branch-pruner'
import {
  enableBranchPruning,
  enablePullWithRebase,
  enableGroupRepositoriesByOwner,
  enableStashing,
} from '../feature-flag'
import { Banner, BannerType } from '../../models/banner'
import { isDarkModeEnabled } from '../../ui/lib/dark-theme'
import { ComputedAction } from '../../models/computed-action'
import {
  createDesktopStashEntry,
  getLastDesktopStashEntryForBranch,
  popStashEntry,
<<<<<<< HEAD
  dropDesktopStashEntry,
=======
>>>>>>> 2d305057
} from '../git/stash'
import { UncommittedChangesStrategy } from '../../models/uncommitted-changes-strategy'
import { RebaseFlowStep, RebaseStep } from '../../models/rebase-flow-step'
import { RebasePreview } from '../../models/rebase'

/**
 * As fast-forwarding local branches is proportional to the number of local
 * branches, and is run after every fetch/push/pull, this is skipped when the
 * number of eligible branches is greater than a given threshold.
 */
const FastForwardBranchesThreshold = 20

const LastSelectedRepositoryIDKey = 'last-selected-repository-id'

const RecentRepositoriesKey = 'recently-selected-repositories'
/**
 *  maximum number of repositories shown in the "Recent" repositories group
 *  in the repository switcher dropdown
 */
const RecentRepositoriesLength = 3
const RecentRepositoriesDelimiter = ','

const defaultSidebarWidth: number = 250
const sidebarWidthConfigKey: string = 'sidebar-width'

const defaultCommitSummaryWidth: number = 250
const commitSummaryWidthConfigKey: string = 'commit-summary-width'

const confirmRepoRemovalDefault: boolean = true
const confirmDiscardChangesDefault: boolean = true
const askForConfirmationOnForcePushDefault = true
const confirmRepoRemovalKey: string = 'confirmRepoRemoval'
const confirmDiscardChangesKey: string = 'confirmDiscardChanges'
const confirmForcePushKey: string = 'confirmForcePush'

const externalEditorKey: string = 'externalEditor'

const imageDiffTypeDefault = ImageDiffType.TwoUp
const imageDiffTypeKey = 'image-diff-type'

const shellKey = 'shell'

// background fetching should occur hourly when Desktop is active, but this
// lower interval ensures user interactions like switching repositories and
// switching between apps does not result in excessive fetching in the app
const BackgroundFetchMinimumInterval = 30 * 60 * 1000

export class AppStore extends TypedBaseStore<IAppState> {
  private readonly gitStoreCache: GitStoreCache

  private accounts: ReadonlyArray<Account> = new Array<Account>()
  private repositories: ReadonlyArray<Repository> = new Array<Repository>()
  private recentRepositories: ReadonlyArray<number> = new Array<number>()

  private selectedRepository: Repository | CloningRepository | null = null

  /** The background fetcher for the currently selected repository. */
  private currentBackgroundFetcher: BackgroundFetcher | null = null

  /** The pull request updater for the currently selected repository */
  private currentPullRequestUpdater: PullRequestUpdater | null = null

  /** The ahead/behind updater or the currently selected repository */
  private currentAheadBehindUpdater: AheadBehindUpdater | null = null

  private currentBranchPruner: BranchPruner | null = null

  private showWelcomeFlow = false
  private focusCommitMessage = false
  private currentPopup: Popup | null = null
  private currentFoldout: Foldout | null = null
  private currentBanner: Banner | null = null
  private errors: ReadonlyArray<Error> = new Array<Error>()
  private emitQueued = false

  private readonly localRepositoryStateLookup = new Map<
    number,
    ILocalRepositoryState
  >()

  /** Map from shortcut (e.g., :+1:) to on disk URL. */
  private emoji = new Map<string, string>()

  /**
   * The Application menu as an AppMenu instance or null if
   * the main process has not yet provided the renderer with
   * a copy of the application menu structure.
   */
  private appMenu: AppMenu | null = null

  /**
   * Used to highlight access keys throughout the app when the
   * Alt key is pressed. Only applicable on non-macOS platforms.
   */
  private highlightAccessKeys: boolean = false

  /**
   * A value indicating whether or not the current application
   * window has focus.
   */
  private appIsFocused: boolean = false

  private sidebarWidth: number = defaultSidebarWidth
  private commitSummaryWidth: number = defaultCommitSummaryWidth
  private windowState: WindowState
  private windowZoomFactor: number = 1
  private isUpdateAvailableBannerVisible: boolean = false

  private confirmRepoRemoval: boolean = confirmRepoRemovalDefault
  private confirmDiscardChanges: boolean = confirmDiscardChangesDefault
  private askForConfirmationOnForcePush = askForConfirmationOnForcePushDefault
  private imageDiffType: ImageDiffType = imageDiffTypeDefault

  private selectedExternalEditor?: ExternalEditor

  private resolvedExternalEditor: ExternalEditor | null = null

  /** The user's preferred shell. */
  private selectedShell = DefaultShell

  /** The current repository filter text */
  private repositoryFilterText: string = ''

  private currentMergeTreePromise: Promise<void> | null = null

  /** The function to resolve the current Open in Desktop flow. */
  private resolveOpenInDesktop:
    | ((repository: Repository | null) => void)
    | null = null

  private selectedCloneRepositoryTab = CloneRepositoryTab.DotCom

  private selectedBranchesTab = BranchesTab.Branches
  private selectedTheme = ApplicationTheme.Light
  private automaticallySwitchTheme = false

  public constructor(
    private readonly gitHubUserStore: GitHubUserStore,
    private readonly cloningRepositoriesStore: CloningRepositoriesStore,
    private readonly issuesStore: IssuesStore,
    private readonly statsStore: StatsStore,
    private readonly signInStore: SignInStore,
    private readonly accountsStore: AccountsStore,
    private readonly repositoriesStore: RepositoriesStore,
    private readonly pullRequestStore: PullRequestStore,
    private readonly repositoryStateCache: RepositoryStateCache,
    private readonly apiRepositoriesStore: ApiRepositoriesStore
  ) {
    super()

    this.showWelcomeFlow = !hasShownWelcomeFlow()

    this.gitStoreCache = new GitStoreCache(
      shell,
      (repo, store) => this.onGitStoreUpdated(repo, store),
      (repo, commits) => this.loadAndCacheUsers(repo, this.accounts, commits),
      error => this.emitError(error)
    )

    const window = remote.getCurrentWindow()
    this.windowState = getWindowState(window)

    window.webContents.getZoomFactor(factor => {
      this.onWindowZoomFactorChanged(factor)
    })

    this.wireupIpcEventHandlers(window)
    this.wireupStoreEventHandlers()
    getAppMenu()
  }

  private wireupIpcEventHandlers(window: Electron.BrowserWindow) {
    ipcRenderer.on(
      'window-state-changed',
      (event: Electron.IpcMessageEvent, args: any[]) => {
        this.windowState = getWindowState(window)
        this.emitUpdate()
      }
    )

    ipcRenderer.on('zoom-factor-changed', (event: any, zoomFactor: number) => {
      this.onWindowZoomFactorChanged(zoomFactor)
    })

    ipcRenderer.on(
      'app-menu',
      (event: Electron.IpcMessageEvent, { menu }: { menu: IMenu }) => {
        this.setAppMenu(menu)
      }
    )
  }

  private wireupStoreEventHandlers() {
    this.gitHubUserStore.onDidUpdate(() => {
      this.emitUpdate()
    })

    this.cloningRepositoriesStore.onDidUpdate(() => {
      this.emitUpdate()
    })

    this.cloningRepositoriesStore.onDidError(e => this.emitError(e))

    this.signInStore.onDidAuthenticate((account, method) => {
      this._addAccount(account)

      if (this.showWelcomeFlow) {
        this.statsStore.recordWelcomeWizardSignInMethod(method)
      }
    })
    this.signInStore.onDidUpdate(() => this.emitUpdate())
    this.signInStore.onDidError(error => this.emitError(error))

    this.accountsStore.onDidUpdate(accounts => {
      this.accounts = accounts
      this.emitUpdate()
    })
    this.accountsStore.onDidError(error => this.emitError(error))

    this.repositoriesStore.onDidUpdate(async () => {
      this.repositories = await this.repositoriesStore.getAll()
      this.updateRepositorySelectionAfterRepositoriesChanged()
      this.emitUpdate()
    })

    this.pullRequestStore.onDidError(error => this.emitError(error))
    this.pullRequestStore.onDidUpdate(gitHubRepository =>
      this.onPullRequestStoreUpdated(gitHubRepository)
    )

    this.apiRepositoriesStore.onDidUpdate(() => this.emitUpdate())
    this.apiRepositoriesStore.onDidError(error => this.emitError(error))
  }

  /** Load the emoji from disk. */
  public loadEmoji() {
    const rootDir = getAppPath()
    readEmoji(rootDir)
      .then(emoji => {
        this.emoji = emoji
        this.emitUpdate()
      })
      .catch(err => {
        log.warn(`Unexpected issue when trying to read emoji into memory`, err)
      })
  }

  protected emitUpdate() {
    // If the window is hidden then we won't get an animation frame, but there
    // may still be work we wanna do in response to the state change. So
    // immediately emit the update.
    if (this.windowState === 'hidden') {
      this.emitUpdateNow()
      return
    }

    if (this.emitQueued) {
      return
    }

    this.emitQueued = true

    window.requestAnimationFrame(() => {
      this.emitUpdateNow()
    })
  }

  private emitUpdateNow() {
    this.emitQueued = false
    const state = this.getState()

    super.emitUpdate(state)
    updateMenuState(state, this.appMenu)
  }

  /**
   * Called when we have reason to suspect that the zoom factor
   * has changed. Note that this doesn't necessarily mean that it
   * has changed with regards to our internal state which is why
   * we double check before emitting an update.
   */
  private onWindowZoomFactorChanged(zoomFactor: number) {
    const current = this.windowZoomFactor
    this.windowZoomFactor = zoomFactor

    if (zoomFactor !== current) {
      this.emitUpdate()
    }
  }

  private getSelectedState(): PossibleSelections | null {
    const repository = this.selectedRepository
    if (!repository) {
      return null
    }

    if (repository instanceof CloningRepository) {
      const progress = this.cloningRepositoriesStore.getRepositoryState(
        repository
      )
      if (!progress) {
        return null
      }

      return {
        type: SelectionType.CloningRepository,
        repository,
        progress,
      }
    }

    if (repository.missing) {
      return { type: SelectionType.MissingRepository, repository }
    }

    return {
      type: SelectionType.Repository,
      repository,
      state: this.repositoryStateCache.get(repository),
    }
  }

  public getState(): IAppState {
    const repositories = [
      ...this.repositories,
      ...this.cloningRepositoriesStore.repositories,
    ]

    return {
      accounts: this.accounts,
      repositories,
      recentRepositories: this.recentRepositories,
      localRepositoryStateLookup: this.localRepositoryStateLookup,
      windowState: this.windowState,
      windowZoomFactor: this.windowZoomFactor,
      appIsFocused: this.appIsFocused,
      selectedState: this.getSelectedState(),
      signInState: this.signInStore.getState(),
      currentPopup: this.currentPopup,
      currentFoldout: this.currentFoldout,
      errors: this.errors,
      showWelcomeFlow: this.showWelcomeFlow,
      focusCommitMessage: this.focusCommitMessage,
      emoji: this.emoji,
      sidebarWidth: this.sidebarWidth,
      commitSummaryWidth: this.commitSummaryWidth,
      appMenuState: this.appMenu ? this.appMenu.openMenus : [],
      titleBarStyle:
        this.showWelcomeFlow || repositories.length === 0 ? 'light' : 'dark',
      highlightAccessKeys: this.highlightAccessKeys,
      isUpdateAvailableBannerVisible: this.isUpdateAvailableBannerVisible,
      currentBanner: this.currentBanner,
      askForConfirmationOnRepositoryRemoval: this.confirmRepoRemoval,
      askForConfirmationOnDiscardChanges: this.confirmDiscardChanges,
      askForConfirmationOnForcePush: this.askForConfirmationOnForcePush,
      selectedExternalEditor: this.selectedExternalEditor,
      imageDiffType: this.imageDiffType,
      selectedShell: this.selectedShell,
      repositoryFilterText: this.repositoryFilterText,
      resolvedExternalEditor: this.resolvedExternalEditor,
      selectedCloneRepositoryTab: this.selectedCloneRepositoryTab,
      selectedBranchesTab: this.selectedBranchesTab,
      selectedTheme: this.selectedTheme,
      automaticallySwitchTheme: this.automaticallySwitchTheme,
      apiRepositories: this.apiRepositoriesStore.getState(),
    }
  }

  private onGitStoreUpdated(repository: Repository, gitStore: GitStore) {
    this.repositoryStateCache.updateBranchesState(repository, () => ({
      tip: gitStore.tip,
      defaultBranch: gitStore.defaultBranch,
      allBranches: gitStore.allBranches,
      recentBranches: gitStore.recentBranches,
      pullWithRebase: gitStore.pullWithRebase,
    }))

    this.repositoryStateCache.updateChangesState(repository, () => ({
      commitMessage: gitStore.commitMessage,
      showCoAuthoredBy: gitStore.showCoAuthoredBy,
      coAuthors: gitStore.coAuthors,
    }))

    this.repositoryStateCache.update(repository, () => ({
      commitLookup: gitStore.commitLookup,
      localCommitSHAs: gitStore.localCommitSHAs,
      aheadBehind: gitStore.aheadBehind,
      remote: gitStore.currentRemote,
      lastFetched: gitStore.lastFetched,
      stashEntries: gitStore.stashEntries,
    }))

    this.emitUpdate()
  }

  private clearSelectedCommit(repository: Repository) {
    this.repositoryStateCache.updateCommitSelection(repository, () => ({
      sha: null,
      file: null,
      changedFiles: [],
      diff: null,
    }))
  }

  /** This shouldn't be called directly. See `Dispatcher`. */
  public async _changeCommitSelection(
    repository: Repository,
    sha: string
  ): Promise<void> {
    const { commitSelection } = this.repositoryStateCache.get(repository)

    if (commitSelection.sha === sha) {
      return
    }

    this.repositoryStateCache.updateCommitSelection(repository, () => ({
      sha,
      file: null,
      changedFiles: [],
      diff: null,
    }))

    this.emitUpdate()
  }

  private updateOrSelectFirstCommit(
    repository: Repository,
    commitSHAs: ReadonlyArray<string>
  ) {
    const state = this.repositoryStateCache.get(repository)
    let selectedSHA = state.commitSelection.sha
    if (selectedSHA != null) {
      const index = commitSHAs.findIndex(sha => sha === selectedSHA)
      if (index < 0) {
        // selected SHA is not in this list
        // -> clear the selection in the app state
        selectedSHA = null
        this.clearSelectedCommit(repository)
      }
    }

    if (selectedSHA == null && commitSHAs.length > 0) {
      this._changeCommitSelection(repository, commitSHAs[0])
      this._loadChangedFilesForCurrentSelection(repository)
    }
  }

  private startAheadBehindUpdater(repository: Repository) {
    if (this.currentAheadBehindUpdater != null) {
      fatalError(
        `An ahead/behind updater is already active and cannot start updating on ${
          repository.name
        }`
      )

      return
    }

    const updater = new AheadBehindUpdater(repository, aheadBehindCache => {
      this.repositoryStateCache.updateCompareState(repository, () => ({
        aheadBehindCache,
      }))
      this.emitUpdate()
    })

    this.currentAheadBehindUpdater = updater

    this.currentAheadBehindUpdater.start()
  }

  private stopAheadBehindUpdate() {
    const updater = this.currentAheadBehindUpdater

    if (updater != null) {
      updater.stop()
      this.currentAheadBehindUpdater = null
    }
  }

  /** This shouldn't be called directly. See `Dispatcher`. */
  public async _initializeCompare(
    repository: Repository,
    initialAction?: CompareAction
  ) {
    log.debug('[AppStore] initializing compare state')

    const state = this.repositoryStateCache.get(repository)

    const { branchesState, compareState } = state
    const { tip, currentPullRequest } = branchesState
    const currentBranch = tip.kind === TipState.Valid ? tip.branch : null

    const allBranches =
      currentBranch != null
        ? branchesState.allBranches.filter(b => b.name !== currentBranch.name)
        : branchesState.allBranches
    const recentBranches = currentBranch
      ? branchesState.recentBranches.filter(b => b.name !== currentBranch.name)
      : branchesState.recentBranches

    const cachedDefaultBranch = branchesState.defaultBranch

    // only include the default branch when comparing if the user is not on the default branch
    // and it also exists in the repository
    const defaultBranch =
      currentBranch != null &&
      cachedDefaultBranch != null &&
      currentBranch.name !== cachedDefaultBranch.name
        ? cachedDefaultBranch
        : null

    let inferredBranch: Branch | null = null
    let aheadBehindOfInferredBranch: IAheadBehind | null = null
    if (tip.kind === TipState.Valid && compareState.aheadBehindCache !== null) {
      inferredBranch = await inferComparisonBranch(
        repository,
        allBranches,
        currentPullRequest,
        tip.branch,
        getRemotes,
        compareState.aheadBehindCache
      )

      if (inferredBranch !== null) {
        aheadBehindOfInferredBranch = compareState.aheadBehindCache.get(
          tip.branch.tip.sha,
          inferredBranch.tip.sha
        )
      }
    }

    this.repositoryStateCache.updateCompareState(repository, () => ({
      allBranches,
      recentBranches,
      defaultBranch,
      inferredComparisonBranch: {
        branch: inferredBranch,
        aheadBehind: aheadBehindOfInferredBranch,
      },
    }))

    if (inferredBranch !== null) {
      const currentCount = getBehindOrDefault(aheadBehindOfInferredBranch)

      const prevInferredBranchState =
        state.compareState.inferredComparisonBranch

      const previousCount = getBehindOrDefault(
        prevInferredBranchState.aheadBehind
      )

      // we only want to show the banner when the the number
      // commits behind has changed since the last it was visible
      const countChanged = currentCount > 0 && previousCount !== currentCount
      this._setDivergingBranchBannerVisibility(repository, countChanged)
    } else {
      this._setDivergingBranchBannerVisibility(repository, false)
    }

    const cachedState = compareState.formState
    const action =
      initialAction != null ? initialAction : getInitialAction(cachedState)
    this._executeCompare(repository, action)
  }

  /** This shouldn't be called directly. See `Dispatcher`. */
  public async _executeCompare(
    repository: Repository,
    action: CompareAction
  ): Promise<void> {
    const gitStore = this.gitStoreCache.get(repository)
    const kind = action.kind

    if (action.kind === HistoryTabMode.History) {
      const { tip } = gitStore

      let currentSha: string | null = null

      if (tip.kind === TipState.Valid) {
        currentSha = tip.branch.tip.sha
      } else if (tip.kind === TipState.Detached) {
        currentSha = tip.currentSha
      }

      const { compareState } = this.repositoryStateCache.get(repository)
      const { formState, commitSHAs } = compareState
      const previousTip = compareState.tip

      const tipIsUnchanged =
        currentSha !== null &&
        previousTip !== null &&
        currentSha === previousTip

      if (
        tipIsUnchanged &&
        formState.kind === HistoryTabMode.History &&
        commitSHAs.length > 0
      ) {
        // don't refresh the history view here because we know nothing important
        // has changed and we don't want to rebuild this state
        return
      }

      // load initial group of commits for current branch
      const commits = await gitStore.loadCommitBatch('HEAD')

      if (commits === null) {
        return
      }

      const newState: IDisplayHistory = {
        kind: HistoryTabMode.History,
      }

      this.repositoryStateCache.updateCompareState(repository, () => ({
        tip: currentSha,
        formState: newState,
        commitSHAs: commits,
        filterText: '',
        showBranchList: false,
      }))
      this.updateOrSelectFirstCommit(repository, commits)

      return this.emitUpdate()
    }

    if (action.kind === HistoryTabMode.Compare) {
      return this.updateCompareToBranch(repository, action)
    }

    return assertNever(action, `Unknown action: ${kind}`)
  }

  private async updateCompareToBranch(
    repository: Repository,
    action: ICompareToBranch
  ) {
    const gitStore = this.gitStoreCache.get(repository)

    const comparisonBranch = action.branch
    const compare = await gitStore.getCompareCommits(
      comparisonBranch,
      action.comparisonMode
    )

    this.statsStore.recordBranchComparison()
    const { branchesState } = this.repositoryStateCache.get(repository)

    if (
      branchesState.defaultBranch !== null &&
      comparisonBranch.name === branchesState.defaultBranch.name
    ) {
      this.statsStore.recordDefaultBranchComparison()
    }

    if (compare == null) {
      return
    }

    const { ahead, behind } = compare
    const aheadBehind = { ahead, behind }

    const commitSHAs = compare.commits.map(commit => commit.sha)

    const newState: ICompareBranch = {
      kind: HistoryTabMode.Compare,
      comparisonBranch,
      comparisonMode: action.comparisonMode,
      aheadBehind,
    }

    this.repositoryStateCache.updateCompareState(repository, s => ({
      formState: newState,
      filterText: comparisonBranch.name,
      commitSHAs,
    }))

    const tip = gitStore.tip

    let currentSha: string | null = null

    if (tip.kind === TipState.Valid) {
      currentSha = tip.branch.tip.sha
    } else if (tip.kind === TipState.Detached) {
      currentSha = tip.currentSha
    }

    if (this.currentAheadBehindUpdater != null && currentSha != null) {
      const from =
        action.comparisonMode === ComparisonMode.Ahead
          ? comparisonBranch.tip.sha
          : currentSha
      const to =
        action.comparisonMode === ComparisonMode.Ahead
          ? currentSha
          : comparisonBranch.tip.sha

      this.currentAheadBehindUpdater.insert(from, to, aheadBehind)
    }

    const loadingMerge: MergeResult = {
      kind: ComputedAction.Loading,
    }

    this.repositoryStateCache.updateCompareState(repository, () => ({
      mergeStatus: loadingMerge,
    }))

    this.emitUpdate()

    this.updateOrSelectFirstCommit(repository, commitSHAs)

    if (this.currentMergeTreePromise != null) {
      return this.currentMergeTreePromise
    }

    if (tip.kind === TipState.Valid && aheadBehind.behind > 0) {
      const mergeTreePromise = promiseWithMinimumTimeout(
        () => mergeTree(repository, tip.branch, action.branch),
        500
      )
        .catch(err => {
          log.warn(
            `Error occurred while trying to merge ${tip.branch.name} (${
              tip.branch.tip.sha
            }) and ${action.branch.name} (${action.branch.tip.sha})`,
            err
          )
          return null
        })
        .then(mergeStatus => {
          this.repositoryStateCache.updateCompareState(repository, () => ({
            mergeStatus,
          }))

          this.emitUpdate()
        })

      const cleanup = () => {
        this.currentMergeTreePromise = null
      }

      // TODO: when we have Promise.prototype.finally available we
      //       should use that here to make this intent clearer
      mergeTreePromise.then(cleanup, cleanup)

      this.currentMergeTreePromise = mergeTreePromise

      return this.currentMergeTreePromise
    } else {
      this.repositoryStateCache.updateCompareState(repository, () => ({
        mergeStatus: null,
      }))

      return this.emitUpdate()
    }
  }

  /** This shouldn't be called directly. See `Dispatcher`. */
  public _updateCompareForm<K extends keyof ICompareFormUpdate>(
    repository: Repository,
    newState: Pick<ICompareFormUpdate, K>
  ) {
    this.repositoryStateCache.updateCompareState(repository, state => {
      return merge(state, newState)
    })

    this.emitUpdate()

    const { branchesState, compareState } = this.repositoryStateCache.get(
      repository
    )

    if (branchesState.tip.kind !== TipState.Valid) {
      return
    }

    if (this.currentAheadBehindUpdater === null) {
      return
    }

    if (compareState.showBranchList) {
      const currentBranch = branchesState.tip.branch

      this.currentAheadBehindUpdater.schedule(
        currentBranch,
        compareState.defaultBranch,
        compareState.recentBranches,
        compareState.allBranches
      )
    } else {
      this.currentAheadBehindUpdater.clear()
    }
  }

  /** This shouldn't be called directly. See `Dispatcher`. */
  public async _loadNextCommitBatch(repository: Repository): Promise<void> {
    const gitStore = this.gitStoreCache.get(repository)

    const state = this.repositoryStateCache.get(repository)
    const { formState } = state.compareState
    if (formState.kind === HistoryTabMode.History) {
      const commits = state.compareState.commitSHAs
      const lastCommitSha = commits[commits.length - 1]

      const newCommits = await gitStore.loadCommitBatch(`${lastCommitSha}^`)
      if (newCommits == null) {
        return
      }

      this.repositoryStateCache.updateCompareState(repository, () => ({
        commitSHAs: commits.concat(newCommits),
      }))
      this.emitUpdate()
    }
  }

  /** This shouldn't be called directly. See `Dispatcher`. */
  public async _loadChangedFilesForCurrentSelection(
    repository: Repository
  ): Promise<void> {
    const state = this.repositoryStateCache.get(repository)
    const { commitSelection } = state
    const currentSHA = commitSelection.sha
    if (currentSHA == null) {
      return
    }

    const gitStore = this.gitStoreCache.get(repository)
    const changedFiles = await gitStore.performFailableOperation(() =>
      getChangedFiles(repository, currentSHA)
    )
    if (!changedFiles) {
      return
    }

    // The selection could have changed between when we started loading the
    // changed files and we finished. We might wanna store the changed files per
    // SHA/path.
    if (currentSHA !== state.commitSelection.sha) {
      return
    }

    // if we're selecting a commit for the first time, we should select the
    // first file in the commit and render the diff immediately

    const noFileSelected = commitSelection.file === null

    const firstFileOrDefault =
      noFileSelected && changedFiles.length
        ? changedFiles[0]
        : commitSelection.file

    this.repositoryStateCache.updateCommitSelection(repository, () => ({
      file: firstFileOrDefault,
      changedFiles,
      diff: null,
    }))

    this.emitUpdate()

    if (firstFileOrDefault !== null) {
      this._changeFileSelection(repository, firstFileOrDefault)
    }
  }

  /** This shouldn't be called directly. See `Dispatcher`. */
  public async _setRepositoryFilterText(text: string): Promise<void> {
    this.repositoryFilterText = text
    this.emitUpdate()
  }

  /** This shouldn't be called directly. See `Dispatcher`. */
  public async _setBranchFilterText(
    repository: Repository,
    text: string
  ): Promise<void> {
    this.repositoryStateCache.update(repository, () => ({
      branchFilterText: text,
    }))
    this.emitUpdate()
  }

  /** This shouldn't be called directly. See `Dispatcher`. */
  public async _setPullRequestFilterText(
    repository: Repository,
    text: string
  ): Promise<void> {
    this.repositoryStateCache.update(repository, () => ({
      pullRequestFilterText: text,
    }))
    this.emitUpdate()
  }

  /** This shouldn't be called directly. See `Dispatcher`. */
  public async _changeFileSelection(
    repository: Repository,
    file: CommittedFileChange
  ): Promise<void> {
    this.repositoryStateCache.updateCommitSelection(repository, () => ({
      file,
      diff: null,
    }))
    this.emitUpdate()

    const stateBeforeLoad = this.repositoryStateCache.get(repository)
    const sha = stateBeforeLoad.commitSelection.sha

    if (!sha) {
      if (__DEV__) {
        throw new Error(
          "No currently selected sha yet we've been asked to switch file selection"
        )
      } else {
        return
      }
    }

    const diff = await getCommitDiff(repository, file, sha)

    const stateAfterLoad = this.repositoryStateCache.get(repository)

    // A whole bunch of things could have happened since we initiated the diff load
    if (
      stateAfterLoad.commitSelection.sha !== stateBeforeLoad.commitSelection.sha
    ) {
      return
    }
    if (!stateAfterLoad.commitSelection.file) {
      return
    }
    if (stateAfterLoad.commitSelection.file.id !== file.id) {
      return
    }

    this.repositoryStateCache.updateCommitSelection(repository, () => ({
      diff,
    }))

    this.emitUpdate()
  }

  /** This shouldn't be called directly. See `Dispatcher`. */
  public async _selectRepository(
    repository: Repository | CloningRepository | null
  ): Promise<Repository | null> {
    const previouslySelectedRepository = this.selectedRepository

    this.selectedRepository = repository

    this.emitUpdate()
    this.stopBackgroundFetching()
    this.stopPullRequestUpdater()
    this._clearBanner()
    this.stopBackgroundPruner()

    if (repository == null) {
      return Promise.resolve(null)
    }

    if (!(repository instanceof Repository)) {
      return Promise.resolve(null)
    }

    setNumber(LastSelectedRepositoryIDKey, repository.id)

    const previousRepositoryId = previouslySelectedRepository
      ? previouslySelectedRepository.id
      : null
    if (enableGroupRepositoriesByOwner()) {
      this.updateRecentRepositories(previousRepositoryId, repository.id)
    }

    // if repository might be marked missing, try checking if it has been restored
    const refreshedRepository = await this.recoverMissingRepository(repository)
    if (refreshedRepository.missing) {
      // as the repository is no longer found on disk, cleaning this up
      // ensures we don't accidentally run any Git operations against the
      // wrong location if the user then relocates the `.git` folder elsewhere
      this.gitStoreCache.remove(repository)
      return Promise.resolve(null)
    }

    return this._selectRepositoryRefreshTasks(
      refreshedRepository,
      previouslySelectedRepository
    )
  }

  // update the stored list of recently opened repositories
  private updateRecentRepositories(
    previousRepositoryId: number | null,
    currentRepositoryId: number
  ) {
    const recentRepositories = this.getStoredRecentRepositories().filter(
      el => el !== currentRepositoryId && el !== previousRepositoryId
    )
    if (previousRepositoryId !== null) {
      recentRepositories.unshift(previousRepositoryId)
    }
    const slicedRecentRepositories = recentRepositories.slice(
      0,
      RecentRepositoriesLength
    )
    localStorage.setItem(
      RecentRepositoriesKey,
      slicedRecentRepositories.join(RecentRepositoriesDelimiter)
    )
    this.recentRepositories = slicedRecentRepositories
    this.emitUpdate()
  }

  private getStoredRecentRepositories() {
    const storedIds = localStorage.getItem(RecentRepositoriesKey)
    let storedRepositories: Array<number> = []
    if (storedIds) {
      try {
        storedRepositories = storedIds
          .split(RecentRepositoriesDelimiter)
          .map(n => parseInt(n, 10))
          .filter(n => !isNaN(n))
      } catch {
        storedRepositories = []
      }
    }
    return storedRepositories
  }

  // finish `_selectRepository`s refresh tasks
  private async _selectRepositoryRefreshTasks(
    repository: Repository,
    previouslySelectedRepository: Repository | CloningRepository | null
  ): Promise<Repository | null> {
    this._refreshRepository(repository)

    const gitHubRepository = repository.gitHubRepository

    if (gitHubRepository !== null) {
      this._refreshIssues(gitHubRepository)
      this.loadPullRequests(repository, async () => {
        this.repositoryStateCache.updateBranchesState(repository, () => ({
          isLoadingPullRequests: true,
        }))

        const prs = await this.pullRequestStore.fetchPullRequestsFromCache(
          gitHubRepository
        )

        this.repositoryStateCache.updateBranchesState(repository, () => ({
          openPullRequests: prs,
          isLoadingPullRequests: this.pullRequestStore.isFetchingPullRequests(
            gitHubRepository
          ),
        }))

        if (prs.length === 0) {
          this._refreshPullRequests(repository)
        }

        this._updateCurrentPullRequest(repository)
        this.emitUpdate()
      })
    }

    // The selected repository could have changed while we were refreshing.
    if (this.selectedRepository !== repository) {
      return null
    }

    // "Clone in Desktop" from a cold start can trigger this twice, and
    // for edge cases where _selectRepository is re-entract, calling this here
    // ensures we clean up the existing background fetcher correctly (if set)
    this.stopBackgroundFetching()
    this.stopPullRequestUpdater()
    this.stopAheadBehindUpdate()
    this.stopBackgroundPruner()

    this.startBackgroundFetching(repository, !previouslySelectedRepository)
    this.startPullRequestUpdater(repository)

    this.startAheadBehindUpdater(repository)
    this.refreshMentionables(repository)
    this.startBackgroundPruner(repository)

    this.addUpstreamRemoteIfNeeded(repository)

    return this.repositoryWithRefreshedGitHubRepository(repository)
  }

  private stopBackgroundPruner() {
    const pruner = this.currentBranchPruner

    if (pruner !== null) {
      pruner.stop()
      this.currentBranchPruner = null
    }
  }

  private startBackgroundPruner(repository: Repository) {
    if (this.currentBranchPruner !== null) {
      fatalError(
        `A branch pruner is already active and cannot start updating on ${
          repository.name
        }`
      )

      return
    }

    if (enableBranchPruning()) {
      const pruner = new BranchPruner(
        repository,
        this.gitStoreCache,
        this.repositoriesStore,
        this.repositoryStateCache,
        repository => this._refreshRepository(repository)
      )
      this.currentBranchPruner = pruner
      this.currentBranchPruner.start()
    }
  }

  public async _refreshIssues(repository: GitHubRepository) {
    const user = getAccountForEndpoint(this.accounts, repository.endpoint)
    if (!user) {
      return
    }

    try {
      await this.issuesStore.refreshIssues(repository, user)
    } catch (e) {
      log.warn(`Unable to fetch issues for ${repository.fullName}`, e)
    }
  }

  private stopBackgroundFetching() {
    const backgroundFetcher = this.currentBackgroundFetcher
    if (backgroundFetcher) {
      backgroundFetcher.stop()
      this.currentBackgroundFetcher = null
    }
  }

  private refreshMentionables(repository: Repository) {
    const account = getAccountForRepository(this.accounts, repository)
    if (!account) {
      return
    }

    const gitHubRepository = repository.gitHubRepository
    if (!gitHubRepository) {
      return
    }

    this.gitHubUserStore.updateMentionables(gitHubRepository, account)
  }

  private startPullRequestUpdater(repository: Repository) {
    if (this.currentPullRequestUpdater) {
      fatalError(
        `A pull request updater is already active and cannot start updating on ${nameOf(
          repository
        )}`
      )

      return
    }

    if (!repository.gitHubRepository) {
      return
    }

    const account = getAccountForRepository(this.accounts, repository)

    if (!account) {
      return
    }

    const updater = new PullRequestUpdater(
      repository,
      account,
      this.pullRequestStore
    )
    this.currentPullRequestUpdater = updater

    this.currentPullRequestUpdater.start()
  }

  private stopPullRequestUpdater() {
    const updater = this.currentPullRequestUpdater

    if (updater) {
      updater.stop()
      this.currentPullRequestUpdater = null
    }
  }

  private shouldBackgroundFetch(
    repository: Repository,
    lastPush: Date | null
  ): boolean {
    const gitStore = this.gitStoreCache.get(repository)
    const lastFetched = gitStore.lastFetched

    if (lastFetched === null) {
      return true
    }

    const now = new Date()
    const timeSinceFetch = now.getTime() - lastFetched.getTime()
    const repoName = nameOf(repository)
    if (timeSinceFetch < BackgroundFetchMinimumInterval) {
      const timeInSeconds = Math.floor(timeSinceFetch / 1000)

      log.debug(
        `Skipping background fetch as '${repoName}' was fetched ${timeInSeconds}s ago`
      )
      return false
    }

    if (lastPush === null) {
      return true
    }

    // we should fetch if the last push happened after the last fetch
    if (lastFetched < lastPush) {
      return true
    }

    log.debug(
      `Skipping background fetch since nothing has been pushed to '${repoName}' since the last fetch at ${lastFetched}`
    )

    return false
  }

  private startBackgroundFetching(
    repository: Repository,
    withInitialSkew: boolean
  ) {
    if (this.currentBackgroundFetcher) {
      fatalError(
        `We should only have on background fetcher active at once, but we're trying to start background fetching on ${
          repository.name
        } while another background fetcher is still active!`
      )
      return
    }

    const account = getAccountForRepository(this.accounts, repository)
    if (!account) {
      return
    }

    if (!repository.gitHubRepository) {
      return
    }

    // Todo: add logic to background checker to check the API before fetching
    // similar to what's being done in `refreshAllIndicators`
    const fetcher = new BackgroundFetcher(
      repository,
      account,
      r => this.performFetch(r, account, FetchType.BackgroundTask),
      r => this.shouldBackgroundFetch(r, null)
    )
    fetcher.start(withInitialSkew)
    this.currentBackgroundFetcher = fetcher
  }

  /** Load the initial state for the app. */
  public async loadInitialState() {
    const [accounts, repositories] = await Promise.all([
      this.accountsStore.getAll(),
      this.repositoriesStore.getAll(),
    ])

    log.info(
      `[AppStore] loading ${repositories.length} repositories from store`
    )
    accounts.forEach(a => {
      log.info(`[AppStore] found account: ${a.login} (${a.name})`)
    })

    this.accounts = accounts
    this.repositories = repositories

    // doing this that the current user can be found by any of their email addresses
    for (const account of accounts) {
      const userAssociations: ReadonlyArray<IGitHubUser> = account.emails.map(
        email =>
          // NB: We're not using object spread here because `account` has more
          // keys than we want.
          ({
            endpoint: account.endpoint,
            email: email.email,
            login: account.login,
            avatarURL: account.avatarURL,
            name: account.name,
          })
      )

      for (const user of userAssociations) {
        this.gitHubUserStore.cacheUser(user)
      }
    }

    this.updateRepositorySelectionAfterRepositoriesChanged()

    this.sidebarWidth = getNumber(sidebarWidthConfigKey, defaultSidebarWidth)
    this.commitSummaryWidth = getNumber(
      commitSummaryWidthConfigKey,
      defaultCommitSummaryWidth
    )

    this.confirmRepoRemoval = getBoolean(
      confirmRepoRemovalKey,
      confirmRepoRemovalDefault
    )

    this.confirmDiscardChanges = getBoolean(
      confirmDiscardChangesKey,
      confirmDiscardChangesDefault
    )

    this.askForConfirmationOnForcePush = getBoolean(
      confirmForcePushKey,
      askForConfirmationOnForcePushDefault
    )

    const externalEditorValue = await this.getSelectedExternalEditor()
    if (externalEditorValue) {
      this.selectedExternalEditor = externalEditorValue
    }

    const shellValue = localStorage.getItem(shellKey)
    this.selectedShell = shellValue ? parseShell(shellValue) : DefaultShell

    this.updateMenuItemLabels()

    const imageDiffTypeValue = localStorage.getItem(imageDiffTypeKey)
    this.imageDiffType =
      imageDiffTypeValue === null
        ? imageDiffTypeDefault
        : parseInt(imageDiffTypeValue)

    this.automaticallySwitchTheme = getAutoSwitchPersistedTheme()

    if (this.automaticallySwitchTheme) {
      this.selectedTheme = isDarkModeEnabled()
        ? ApplicationTheme.Dark
        : ApplicationTheme.Light
      setPersistedTheme(this.selectedTheme)
    } else {
      this.selectedTheme = getPersistedTheme()
    }

    themeChangeMonitor.onThemeChanged(theme => {
      if (this.automaticallySwitchTheme) {
        this.selectedTheme = theme
        this.emitUpdate()
      }
    })

    this.emitUpdateNow()

    this.accountsStore.refresh()
  }

  private async getSelectedExternalEditor(): Promise<ExternalEditor | null> {
    const externalEditorValue = localStorage.getItem(externalEditorKey)
    if (externalEditorValue) {
      const value = parse(externalEditorValue)
      if (value) {
        return value
      }
    }

    const editors = await getAvailableEditors()
    if (editors.length) {
      const value = editors[0].editor
      // store this value to avoid the lookup next time
      localStorage.setItem(externalEditorKey, value)
      return value
    }

    return null
  }

  /**
   * Update menu labels for editor, shell, and pull requests.
   */
  private updateMenuItemLabels(repository?: Repository) {
    const editorLabel = this.selectedExternalEditor
      ? `Open in ${this.selectedExternalEditor}`
      : undefined

    updatePreferredAppMenuItemLabels({
      editorLabel: editorLabel,
      pullRequestLabel: this.getPullRequestLabel(repository),
      shellLabel: `Open in ${this.selectedShell}`,
      defaultBranchName: this.getDefaultBranchName(repository),
    })
  }

  private getBranchesState(repository?: Repository) {
    if (!repository || !repository.gitHubRepository) {
      return undefined
    }

    const state = this.repositoryStateCache.get(repository)
    return state.branchesState
  }

  private getPullRequestLabel(repository?: Repository) {
    const branchesState = this.getBranchesState(repository)
    if (branchesState == null) {
      return undefined
    }

    if (branchesState.currentPullRequest === null) {
      return undefined
    }

    return __DARWIN__ ? 'Show Pull Request' : 'Show &pull request'
  }

  private getDefaultBranchName(repository?: Repository) {
    const branchesState = this.getBranchesState(repository)
    if (branchesState == null) {
      return undefined
    }

    const { defaultBranch } = branchesState
    if (defaultBranch == null || defaultBranch.upstreamWithoutRemote == null) {
      return undefined
    }
    return defaultBranch.upstreamWithoutRemote
  }

  private updateRepositorySelectionAfterRepositoriesChanged() {
    const selectedRepository = this.selectedRepository
    let newSelectedRepository: Repository | CloningRepository | null = this
      .selectedRepository
    if (selectedRepository) {
      const r =
        this.repositories.find(
          r =>
            r.constructor === selectedRepository.constructor &&
            r.id === selectedRepository.id
        ) || null

      newSelectedRepository = r
    }

    if (newSelectedRepository === null && this.repositories.length > 0) {
      const lastSelectedID = getNumber(LastSelectedRepositoryIDKey, 0)
      if (lastSelectedID > 0) {
        newSelectedRepository =
          this.repositories.find(r => r.id === lastSelectedID) || null
      }

      if (!newSelectedRepository) {
        newSelectedRepository = this.repositories[0]
      }
    }

    const repositoryChanged =
      (selectedRepository &&
        newSelectedRepository &&
        selectedRepository.hash !== newSelectedRepository.hash) ||
      (selectedRepository && !newSelectedRepository) ||
      (!selectedRepository && newSelectedRepository)
    if (repositoryChanged) {
      this._selectRepository(newSelectedRepository)
      this.emitUpdate()
    }
  }

  /** This shouldn't be called directly. See `Dispatcher`. */
  public async _loadStatus(
    repository: Repository,
    clearPartialState: boolean = false
  ): Promise<boolean> {
    const gitStore = this.gitStoreCache.get(repository)
    const status = await gitStore.loadStatus()

    if (!status) {
      return false
    }

    this.repositoryStateCache.updateChangesState(repository, state =>
      updateChangedFiles(state, status, clearPartialState)
    )

    this.repositoryStateCache.updateChangesState(repository, state => ({
      conflictState: updateConflictState(state, status, this.statsStore),
    }))

    this.updateRebaseFlowConflictsIfFound(repository)

    if (this.selectedRepository === repository) {
      this._triggerConflictsFlow(repository)
    }

    this.emitUpdate()

    this.updateChangesDiffForCurrentSelection(repository)

    return true
  }

  /**
   * Push changes from latest conflicts into current rebase flow step, if needed
   */
  private updateRebaseFlowConflictsIfFound(repository: Repository) {
    const { changesState, rebaseState } = this.repositoryStateCache.get(
      repository
    )
    const { conflictState } = changesState

    if (conflictState === null || isMergeConflictState(conflictState)) {
      return
    }

    const { step } = rebaseState
    if (step === null) {
      return
    }

    if (step.kind === RebaseStep.ShowConflicts) {
      this.repositoryStateCache.updateRebaseState(repository, () => ({
        step: { ...step, conflictState },
      }))
    } else if (step.kind === RebaseStep.ConfirmAbort) {
      this.repositoryStateCache.updateRebaseState(repository, () => ({
        step: { ...step, conflictState },
      }))
    }
  }

  private async _triggerConflictsFlow(repository: Repository) {
    if (enablePullWithRebase()) {
      const repoState = this.repositoryStateCache.get(repository)
      const { conflictState } = repoState.changesState

      if (conflictState === null) {
        this.clearConflictsFlowVisuals()
        return
      }

      if (conflictState.kind === 'merge') {
        await this.showMergeConflictsDialog(repository, conflictState)
      } else if (conflictState.kind === 'rebase') {
        await this.showRebaseConflictsDialog(repository, conflictState)
      } else {
        assertNever(conflictState, `Unsupported conflict kind`)
      }
    } else {
      this._triggerMergeConflictsFlow(repository)
    }
  }

  /**
   * Cleanup any related UI related to conflicts if still in use.
   */
  private clearConflictsFlowVisuals() {
    this._closePopup(PopupType.MergeConflicts)
    this._closePopup(PopupType.AbortMerge)
    this._clearBanner(BannerType.MergeConflictsFound)

    this._closePopup(PopupType.RebaseFlow)
    this._clearBanner(BannerType.RebaseConflictsFound)
  }

  /** display the rebase flow, if not already in this flow */
  private async showRebaseConflictsDialog(
    repository: Repository,
    conflictState: RebaseConflictState
  ) {
    const alreadyInFlow =
      this.currentPopup !== null &&
      this.currentPopup.type === PopupType.RebaseFlow

    if (alreadyInFlow) {
      return
    }

    const displayingBanner =
      this.currentBanner !== null &&
      this.currentBanner.type === BannerType.RebaseConflictsFound

    if (displayingBanner) {
      return
    }

    await this._setRebaseProgressFromState(repository)

    const step = initializeRebaseFlowForConflictedRepository(conflictState)

    this.repositoryStateCache.updateRebaseState(repository, () => ({
      step,
    }))

    this._showPopup({
      type: PopupType.RebaseFlow,
      repository,
    })
  }

  /** starts the conflict resolution flow, if appropriate */
  private async showMergeConflictsDialog(
    repository: Repository,
    conflictState: MergeConflictState
  ) {
    // are we already in the merge conflicts flow?
    const alreadyInFlow =
      this.currentPopup !== null &&
      (this.currentPopup.type === PopupType.MergeConflicts ||
        this.currentPopup.type === PopupType.AbortMerge)

    // have we already been shown the merge conflicts flow *and closed it*?
    const alreadyExitedFlow =
      this.currentBanner !== null &&
      this.currentBanner.type === BannerType.MergeConflictsFound

    if (alreadyInFlow || alreadyExitedFlow) {
      return
    }

    const possibleTheirsBranches = await getBranchesPointedAt(
      repository,
      'MERGE_HEAD'
    )
    // null means we encountered an error
    if (possibleTheirsBranches === null) {
      return
    }
    const theirBranch =
      possibleTheirsBranches.length === 1
        ? possibleTheirsBranches[0]
        : undefined

    const ourBranch = conflictState.currentBranch
    this._showPopup({
      type: PopupType.MergeConflicts,
      repository,
      ourBranch,
      theirBranch,
    })
  }

  /** starts the conflict resolution flow, if appropriate */
  private async _triggerMergeConflictsFlow(repository: Repository) {
    // are we already in the merge conflicts flow?
    const alreadyInFlow =
      this.currentPopup !== null &&
      (this.currentPopup.type === PopupType.MergeConflicts ||
        this.currentPopup.type === PopupType.AbortMerge)

    // have we already been shown the merge conflicts flow *and closed it*?
    const alreadyExitedFlow =
      this.currentBanner !== null &&
      this.currentBanner.type === BannerType.MergeConflictsFound

    if (alreadyInFlow || alreadyExitedFlow) {
      return
    }

    const repoState = this.repositoryStateCache.get(repository)
    const { conflictState } = repoState.changesState
    if (conflictState === null || !isMergeConflictState(conflictState)) {
      return
    }

    const possibleTheirsBranches = await getBranchesPointedAt(
      repository,
      'MERGE_HEAD'
    )
    // null means we encountered an error
    if (possibleTheirsBranches === null) {
      return
    }
    const theirBranch =
      possibleTheirsBranches.length === 1
        ? possibleTheirsBranches[0]
        : undefined

    const ourBranch = conflictState.currentBranch
    this._showPopup({
      type: PopupType.MergeConflicts,
      repository,
      ourBranch,
      theirBranch,
    })
  }

  /** This shouldn't be called directly. See `Dispatcher`. */
  public async _changeRepositorySection(
    repository: Repository,
    selectedSection: RepositorySectionTab
  ): Promise<void> {
    this.repositoryStateCache.update(repository, () => ({
      selectedSection,
    }))
    this.emitUpdate()

    if (selectedSection === RepositorySectionTab.History) {
      return this.refreshHistorySection(repository)
    } else if (selectedSection === RepositorySectionTab.Changes) {
      return this.refreshChangesSection(repository, {
        includingStatus: true,
        clearPartialState: false,
      })
    }
  }

  /** This shouldn't be called directly. See `Dispatcher`. */
  public async _changeChangesSelection(
    repository: Repository,
    selectedFiles: WorkingDirectoryFileChange[]
  ): Promise<void> {
    this.repositoryStateCache.updateChangesState(repository, state => ({
      selectedFileIDs: selectedFiles.map(file => file.id),
      diff: null,
      shouldShowStashedChanges:
        selectedFiles.length !== 0 ? false : state.shouldShowStashedChanges,
    }))
    this.emitUpdate()

    this.updateChangesDiffForCurrentSelection(repository)
  }

  /**
   * Loads or re-loads (refreshes) the diff for the currently selected file
   * in the working directory. This operation is a noop if there's no currently
   * selected file.
   */
  private async updateChangesDiffForCurrentSelection(
    repository: Repository
  ): Promise<void> {
    const stateBeforeLoad = this.repositoryStateCache.get(repository)
    const changesStateBeforeLoad = stateBeforeLoad.changesState
    const selectedFileIDsBeforeLoad = changesStateBeforeLoad.selectedFileIDs

    // We only render diffs when a single file is selected.
    if (selectedFileIDsBeforeLoad.length !== 1) {
      if (changesStateBeforeLoad.diff !== null) {
        this.repositoryStateCache.updateChangesState(repository, () => ({
          diff: null,
        }))
        this.emitUpdate()
      }
      return
    }

    const selectedFileIdBeforeLoad = selectedFileIDsBeforeLoad[0]
    const selectedFileBeforeLoad = changesStateBeforeLoad.workingDirectory.findFileWithID(
      selectedFileIdBeforeLoad
    )

    if (selectedFileBeforeLoad === null) {
      return
    }

    const diff = await getWorkingDirectoryDiff(
      repository,
      selectedFileBeforeLoad
    )

    const stateAfterLoad = this.repositoryStateCache.get(repository)
    const changesState = stateAfterLoad.changesState

    // A different file (or files) could have been selected while we were
    // loading the diff in which case we no longer care about the diff we
    // just loaded.
    if (changesState.selectedFileIDs.length !== 1) {
      return
    }

    const selectedFileID = changesState.selectedFileIDs[0]

    if (selectedFileID !== selectedFileIdBeforeLoad) {
      return
    }

    const currentlySelectedFile = changesState.workingDirectory.findFileWithID(
      selectedFileID
    )
    if (currentlySelectedFile === null) {
      return
    }

    const selectableLines = new Set<number>()
    if (diff.kind === DiffType.Text) {
      // The diff might have changed dramatically since last we loaded it.
      // Ideally we would be more clever about validating that any partial
      // selection state is still valid by ensuring that selected lines still
      // exist but for now we'll settle on just updating the selectable lines
      // such that any previously selected line which now no longer exists or
      // has been turned into a context line isn't still selected.
      diff.hunks.forEach(h => {
        h.lines.forEach((line, index) => {
          if (line.isIncludeableLine()) {
            selectableLines.add(h.unifiedDiffStart + index)
          }
        })
      })
    }

    const newSelection = currentlySelectedFile.selection.withSelectableLines(
      selectableLines
    )
    const selectedFile = currentlySelectedFile.withSelection(newSelection)
    const updatedFiles = changesState.workingDirectory.files.map(f =>
      f.id === selectedFile.id ? selectedFile : f
    )
    const workingDirectory = WorkingDirectoryStatus.fromFiles(updatedFiles)

    this.repositoryStateCache.updateChangesState(repository, () => ({
      diff,
      workingDirectory,
    }))
    this.emitUpdate()
  }

  /** This shouldn't be called directly. See `Dispatcher`. */
  public async _commitIncludedChanges(
    repository: Repository,
    context: ICommitContext
  ): Promise<boolean> {
    const state = this.repositoryStateCache.get(repository)
    const files = state.changesState.workingDirectory.files
    const selectedFiles = files.filter(file => {
      return file.selection.getSelectionType() !== DiffSelectionType.None
    })

    const gitStore = this.gitStoreCache.get(repository)

    const result = await this.isCommitting(repository, () => {
      return gitStore.performFailableOperation(async () => {
        const message = await formatCommitMessage(repository, context)
        return createCommit(repository, message, selectedFiles)
      })
    })

    if (result) {
      this.statsStore.recordCommit()

      const includedPartialSelections = files.some(
        file => file.selection.getSelectionType() === DiffSelectionType.Partial
      )
      if (includedPartialSelections) {
        this.statsStore.recordPartialCommit()
      }

      const { trailers } = context
      if (trailers !== undefined && trailers.some(isCoAuthoredByTrailer)) {
        this.statsStore.recordCoAuthoredCommit()
      }

      const account = getAccountForRepository(this.accounts, repository)
      if (repository.gitHubRepository !== null) {
        if (account !== null) {
          if (account.endpoint === getDotComAPIEndpoint()) {
            this.statsStore.recordCommitToDotcom()
          } else {
            this.statsStore.recordCommitToEnterprise()
          }

          const { commitAuthor } = state
          if (commitAuthor !== null) {
            const commitEmailMatchesAccount = account.emails.some(
              email =>
                email.email.toLowerCase() === commitAuthor.email.toLowerCase()
            )
            if (!commitEmailMatchesAccount) {
              this.statsStore.recordUnattributedCommit()
            }
          }
        }
      }

      await this._refreshRepository(repository)
      await this.refreshChangesSection(repository, {
        includingStatus: true,
        clearPartialState: true,
      })
    }

    return result || false
  }

  /** This shouldn't be called directly. See `Dispatcher`. */
  public _changeFileIncluded(
    repository: Repository,
    file: WorkingDirectoryFileChange,
    include: boolean
  ): Promise<void> {
    const selection = include
      ? file.selection.withSelectAll()
      : file.selection.withSelectNone()
    this.updateWorkingDirectoryFileSelection(repository, file, selection)
    return Promise.resolve()
  }

  /** This shouldn't be called directly. See `Dispatcher`. */
  public _changeFileLineSelection(
    repository: Repository,
    file: WorkingDirectoryFileChange,
    diffSelection: DiffSelection
  ): Promise<void> {
    this.updateWorkingDirectoryFileSelection(repository, file, diffSelection)
    return Promise.resolve()
  }

  /**
   * Updates the selection for the given file in the working directory state and
   * emits an update event.
   */
  private updateWorkingDirectoryFileSelection(
    repository: Repository,
    file: WorkingDirectoryFileChange,
    selection: DiffSelection
  ) {
    this.repositoryStateCache.updateChangesState(repository, state => {
      const newFiles = state.workingDirectory.files.map(f =>
        f.id === file.id ? f.withSelection(selection) : f
      )

      const workingDirectory = WorkingDirectoryStatus.fromFiles(newFiles)

      return { workingDirectory }
    })

    this.emitUpdate()
  }

  /** This shouldn't be called directly. See `Dispatcher`. */
  public _changeIncludeAllFiles(
    repository: Repository,
    includeAll: boolean
  ): Promise<void> {
    this.repositoryStateCache.updateChangesState(repository, state => {
      const workingDirectory = state.workingDirectory.withIncludeAllFiles(
        includeAll
      )
      return { workingDirectory }
    })

    this.emitUpdate()

    return Promise.resolve()
  }

  /** This shouldn't be called directly. See `Dispatcher`. */
  public async _refreshOrRecoverRepository(
    repository: Repository
  ): Promise<void> {
    // if repository is missing, try checking if it has been restored
    if (repository.missing) {
      const updatedRepository = await this.recoverMissingRepository(repository)
      if (!updatedRepository.missing) {
        // repository has been restored, attempt to refresh it now.
        return this._refreshRepository(updatedRepository)
      }
    } else {
      return this._refreshRepository(repository)
    }
  }

  private async recoverMissingRepository(
    repository: Repository
  ): Promise<Repository> {
    if (!repository.missing) {
      return repository
    }

    const foundRepository =
      (await pathExists(repository.path)) &&
      (await isGitRepository(repository.path)) &&
      (await this._loadStatus(repository))

    if (foundRepository) {
      return await this._updateRepositoryMissing(repository, false)
    }
    return repository
  }

  /** This shouldn't be called directly. See `Dispatcher`. */
  public async _refreshRepository(repository: Repository): Promise<void> {
    if (repository.missing) {
      return
    }

    // if the repository path doesn't exist on disk,
    // set the flag and don't try anything Git-related
    const exists = await pathExists(repository.path)
    if (!exists) {
      this._updateRepositoryMissing(repository, true)
      return
    }

    const state = this.repositoryStateCache.get(repository)
    const gitStore = this.gitStoreCache.get(repository)

    // if we cannot get a valid status it's a good indicator that the repository
    // is in a bad state - let's mark it as missing here and give up on the
    // further work
    const status = await this._loadStatus(repository)
    if (!status) {
      await this._updateRepositoryMissing(repository, true)
      return
    }

    await gitStore.loadBranches()

    const section = state.selectedSection
    let refreshSectionPromise: Promise<void>

    if (section === RepositorySectionTab.History) {
      refreshSectionPromise = this.refreshHistorySection(repository)
    } else if (section === RepositorySectionTab.Changes) {
      refreshSectionPromise = this.refreshChangesSection(repository, {
        includingStatus: false,
        clearPartialState: false,
      })
    } else {
      return assertNever(section, `Unknown section: ${section}`)
    }

    await Promise.all([
      gitStore.loadRemotes(),
      gitStore.updateLastFetched(),
      gitStore.loadStashEntries(),
      this.refreshAuthor(repository),
      refreshSectionPromise,
    ])

    this._updateCurrentPullRequest(repository)
    this.updateMenuItemLabels(repository)
    this._initializeCompare(repository)
    this.refreshIndicatorsForRepositories([repository], false)
  }

  public refreshAllIndicators() {
    return this.refreshIndicatorsForRepositories(this.repositories, true)
  }

  /**
   * Refresh in-memory indicators for a set of repositories
   *
   * @param repositories the set of repositories to update
   * @param tryBackgroundFetch whether the action should also try and fetch new changes from the remote
   */
  private async refreshIndicatorsForRepositories(
    repositories: ReadonlyArray<Repository>,
    tryBackgroundFetch: boolean
  ): Promise<void> {
    const startTime = performance && performance.now ? performance.now() : null

    for (const repo of repositories) {
      await this.refreshIndicatorForRepository(repo, tryBackgroundFetch)
    }

    if (startTime && repositories.length > 1) {
      const delta = performance.now() - startTime
      const timeInSeconds = (delta / 1000).toFixed(3)
      log.info(
        `Background fetch for ${
          repositories.length
        } repositories took ${timeInSeconds}sec`
      )
    }

    this.emitUpdate()
  }

  /**
   * Refresh in-memory indicators for a repository
   *
   * @param repository the repository to check and update
   * @param tryBackgroundFetch whether the action should also try and fetch new changes from the remote
   */
  private async refreshIndicatorForRepository(
    repository: Repository,
    tryBackgroundFetch: boolean
  ) {
    const lookup = this.localRepositoryStateLookup

    if (repository.missing) {
      lookup.delete(repository.id)
      return
    }

    const exists = await pathExists(repository.path)
    if (!exists) {
      lookup.delete(repository.id)
      return
    }

    const gitStore = this.gitStoreCache.get(repository)
    const status = await gitStore.loadStatus()
    if (status === null) {
      lookup.delete(repository.id)
      return
    }

    if (tryBackgroundFetch) {
      const lastPush = await inferLastPushForRepository(
        this.accounts,
        gitStore,
        repository
      )

      if (this.shouldBackgroundFetch(repository, lastPush)) {
        await this._fetch(repository, FetchType.BackgroundTask)
      }
    }

    lookup.set(repository.id, {
      aheadBehind: gitStore.aheadBehind,
      changedFilesCount: status.workingDirectory.files.length,
    })
  }

  /**
   * Refresh all the data for the Changes section.
   *
   * This will be called automatically when appropriate.
   */
  private async refreshChangesSection(
    repository: Repository,
    options: {
      includingStatus: boolean
      clearPartialState: boolean
    }
  ): Promise<void> {
    if (options.includingStatus) {
      await this._loadStatus(repository, options.clearPartialState)
    }

    const gitStore = this.gitStoreCache.get(repository)
    const state = this.repositoryStateCache.get(repository)

    if (state.branchesState.tip.kind === TipState.Valid) {
      const currentBranch = state.branchesState.tip.branch
      await gitStore.loadLocalCommits(currentBranch)
    } else if (state.branchesState.tip.kind === TipState.Unborn) {
      await gitStore.loadLocalCommits(null)
    }
  }

  /**
   * Refresh all the data for the History section.
   *
   * This will be called automatically when appropriate.
   */
  private async refreshHistorySection(repository: Repository): Promise<void> {
    const gitStore = this.gitStoreCache.get(repository)
    const state = this.repositoryStateCache.get(repository)
    const tip = state.branchesState.tip

    if (tip.kind === TipState.Valid) {
      await gitStore.loadLocalCommits(tip.branch)
    }

    return this.updateOrSelectFirstCommit(
      repository,
      state.compareState.commitSHAs
    )
  }

  private async refreshAuthor(repository: Repository): Promise<void> {
    const gitStore = this.gitStoreCache.get(repository)
    const commitAuthor =
      (await gitStore.performFailableOperation(() =>
        getAuthorIdentity(repository)
      )) || null

    this.repositoryStateCache.update(repository, () => ({
      commitAuthor,
    }))
    this.emitUpdate()
  }

  /** This shouldn't be called directly. See `Dispatcher`. */
  public async _showPopup(popup: Popup): Promise<void> {
    this._closePopup()

    // Always close the app menu when showing a pop up. This is only
    // applicable on Windows where we draw a custom app menu.
    this._closeFoldout(FoldoutType.AppMenu)

    this.currentPopup = popup
    this.emitUpdate()
  }

  /** This shouldn't be called directly. See `Dispatcher`. */
  public _closePopup(popupType?: PopupType) {
    const currentPopup = this.currentPopup
    if (currentPopup == null) {
      return
    }

    if (currentPopup.type === PopupType.CloneRepository) {
      this._completeOpenInDesktop(() => Promise.resolve(null))
    }

    if (popupType !== undefined && currentPopup.type !== popupType) {
      return
    }

    this.currentPopup = null
    this.emitUpdate()
  }

  /** This shouldn't be called directly. See `Dispatcher`. */
  public async _showFoldout(foldout: Foldout): Promise<void> {
    this.currentFoldout = foldout
    this.emitUpdate()
  }

  /** This shouldn't be called directly. See `Dispatcher`. */
  public async _closeCurrentFoldout(): Promise<void> {
    if (this.currentFoldout == null) {
      return
    }

    this.currentFoldout = null
    this.emitUpdate()
  }

  /** This shouldn't be called directly. See `Dispatcher`. */
  public async _closeFoldout(foldout: FoldoutType): Promise<void> {
    if (this.currentFoldout == null) {
      return
    }

    if (foldout !== undefined && this.currentFoldout.type !== foldout) {
      return
    }

    this.currentFoldout = null
    this.emitUpdate()
  }

  /** This shouldn't be called directly. See `Dispatcher`. */
  public async _createBranch(
    repository: Repository,
    name: string,
    startPoint?: string
  ): Promise<Repository> {
    const gitStore = this.gitStoreCache.get(repository)
    const branch = await gitStore.performFailableOperation(() =>
      createBranch(repository, name, startPoint)
    )

    if (branch == null) {
      return repository
    }

    return await this._checkoutBranch(repository, branch)
  }

  private updateCheckoutProgress(
    repository: Repository,
    checkoutProgress: ICheckoutProgress | null
  ) {
    this.repositoryStateCache.update(repository, () => ({
      checkoutProgress,
    }))

    if (this.selectedRepository === repository) {
      this.emitUpdate()
    }
  }

  private getLocalBranch(
    repository: Repository,
    branch: string
  ): Branch | null {
    const gitStore = this.gitStoreCache.get(repository)
    return (
      gitStore.allBranches.find(b => b.nameWithoutRemote === branch) || null
    )
  }

  /** This shouldn't be called directly. See `Dispatcher`. */
  public async _checkoutBranch(
    repository: Repository,
    branch: Branch | string,
    uncommittedChangesStrategy: UncommittedChangesStrategy = UncommittedChangesStrategy.askForConfirmation
  ): Promise<Repository> {
    const gitStore = this.gitStoreCache.get(repository)
    const kind = 'checkout'
    const foundBranch =
      typeof branch === 'string'
        ? this.getLocalBranch(repository, branch)
        : branch

    if (foundBranch == null) {
      return repository
    }

    const { changesState, branchesState } = this.repositoryStateCache.get(
      repository
    )
    const { tip } = branchesState
    const currentBranch = tip.kind === TipState.Valid ? tip.branch : null
    const hasChanges = changesState.workingDirectory.files.length > 0

    if (
      enableStashing() &&
      hasChanges &&
      currentBranch !== null &&
      uncommittedChangesStrategy ===
        UncommittedChangesStrategy.askForConfirmation
    ) {
      this._showPopup({
        type: PopupType.StashAndSwitchBranch,
        branchToCheckout: foundBranch,
        repository,
      })

      return repository
    }

    let shouldPopStash = false

<<<<<<< HEAD
    if (
      currentBranch !== null &&
      uncommittedChangesStrategy ===
        UncommittedChangesStrategy.stashOnCurrentBranch
    ) {
      await this._createStash(repository, currentBranch.name)
    } else if (
      currentBranch !== null &&
      uncommittedChangesStrategy === UncommittedChangesStrategy.moveToNewBranch
    ) {
      await this._createStash(repository, foundBranch.name, false)
      shouldPopStash = true
=======
    if (currentBranch !== null) {
      if (
        uncommittedChangesStrategy ===
        UncommittedChangesStrategy.stashOnCurrentBranch
      ) {
        await this._createStash(repository, currentBranch.name)
      } else if (
        uncommittedChangesStrategy ===
        UncommittedChangesStrategy.moveToNewBranch
      ) {
        await this._createStash(repository, foundBranch.name)
        shouldPopStash = true
      }
>>>>>>> 2d305057
    }

    await this.withAuthenticatingUser(repository, (repository, account) =>
      gitStore.performFailableOperation(
        () =>
          checkoutBranch(repository, account, foundBranch, progress => {
            this.updateCheckoutProgress(repository, progress)
          }),
        {
          repository,
          retryAction: {
            type: RetryActionType.Checkout,
            repository,
            branch,
          },
        }
      )
    )

    if (shouldPopStash) {
      await this._popStash(repository, foundBranch)
    }

    try {
      this.updateCheckoutProgress(repository, {
        kind,
        title: __DARWIN__ ? 'Refreshing Repository' : 'Refreshing repository',
        value: 1,
        targetBranch: foundBranch.name,
      })

      await this._refreshRepository(repository)
    } finally {
      this.updateCheckoutProgress(repository, null)
      this._initializeCompare(repository, {
        kind: HistoryTabMode.History,
      })
    }

    const { defaultBranch } = branchesState
    if (defaultBranch !== null && foundBranch.name !== defaultBranch.name) {
      this.statsStore.recordNonDefaultBranchCheckout()
    }

    return repository
  }

  /** This shouldn't be called directly. See `Dispatcher`. */
  private async repositoryWithRefreshedGitHubRepository(
    repository: Repository
  ): Promise<Repository> {
    const oldGitHubRepository = repository.gitHubRepository

    const matchedGitHubRepository = await this.matchGitHubRepository(repository)
    if (!matchedGitHubRepository) {
      // TODO: We currently never clear GitHub repository associations (see
      // https://github.com/desktop/desktop/issues/1144). So we can bail early
      // at this point.
      return repository
    }

    // This is the repository with the GitHub repository as matched. It's not
    // ideal because the GitHub repository hasn't been fetched from the API yet
    // and so it is incomplete. But if we _can't_ fetch it from the API, it's
    // better than nothing.
    const skeletonOwner = new Owner(
      matchedGitHubRepository.owner,
      matchedGitHubRepository.endpoint,
      null
    )
    const skeletonGitHubRepository = new GitHubRepository(
      matchedGitHubRepository.name,
      skeletonOwner,
      null
    )
    const skeletonRepository = new Repository(
      repository.path,
      repository.id,
      skeletonGitHubRepository,
      repository.missing
    )

    const account = getAccountForEndpoint(
      this.accounts,
      matchedGitHubRepository.endpoint
    )
    if (!account) {
      // If the repository given to us had a GitHubRepository instance we want
      // to try to preserve that if possible since the updated GitHubRepository
      // instance won't have any API information while the previous one might.
      // We'll only swap it out if the endpoint has changed in which case the
      // old API information will be invalid anyway.
      if (
        !oldGitHubRepository ||
        matchedGitHubRepository.endpoint !== oldGitHubRepository.endpoint
      ) {
        return skeletonRepository
      }

      return repository
    }

    const api = API.fromAccount(account)
    const apiRepo = await api.fetchRepository(
      matchedGitHubRepository.owner,
      matchedGitHubRepository.name
    )

    if (!apiRepo) {
      // This is the same as above. If the request fails, we wanna preserve the
      // existing GitHub repository info. But if we didn't have a GitHub
      // repository already or the endpoint changed, the skeleton repository is
      // better than nothing.
      if (
        !oldGitHubRepository ||
        matchedGitHubRepository.endpoint !== oldGitHubRepository.endpoint
      ) {
        return skeletonRepository
      }

      return repository
    }

    const endpoint = matchedGitHubRepository.endpoint
    return this.repositoriesStore.updateGitHubRepository(
      repository,
      endpoint,
      apiRepo
    )
  }

  private async matchGitHubRepository(
    repository: Repository
  ): Promise<IMatchedGitHubRepository | null> {
    const gitStore = this.gitStoreCache.get(repository)
    const remote = gitStore.defaultRemote
    return remote !== null
      ? matchGitHubRepository(this.accounts, remote.url)
      : null
  }

  /** This shouldn't be called directly. See `Dispatcher`. */
  public _pushError(error: Error): Promise<void> {
    const newErrors = Array.from(this.errors)
    newErrors.push(error)
    this.errors = newErrors
    this.emitUpdate()

    return Promise.resolve()
  }

  /** This shouldn't be called directly. See `Dispatcher`. */
  public _clearError(error: Error): Promise<void> {
    this.errors = this.errors.filter(e => e !== error)
    this.emitUpdate()

    return Promise.resolve()
  }

  /** This shouldn't be called directly. See `Dispatcher`. */
  public async _renameBranch(
    repository: Repository,
    branch: Branch,
    newName: string
  ): Promise<void> {
    const gitStore = this.gitStoreCache.get(repository)
    await gitStore.performFailableOperation(() =>
      renameBranch(repository, branch, newName)
    )

    return this._refreshRepository(repository)
  }

  /** This shouldn't be called directly. See `Dispatcher`. */
  public async _deleteBranch(
    repository: Repository,
    branch: Branch,
    includeRemote: boolean
  ): Promise<void> {
    return this.withAuthenticatingUser(repository, async (r, account) => {
      const { branchesState } = this.repositoryStateCache.get(r)
      const { defaultBranch } = branchesState

      if (defaultBranch == null) {
        throw new Error(
          `A default branch cannot be found for this repository, so the app is unable to identify which branch to switch to before removing the current branch.`
        )
      }

      const gitStore = this.gitStoreCache.get(r)

      await gitStore.performFailableOperation(() =>
        checkoutBranch(r, account, defaultBranch)
      )
      await gitStore.performFailableOperation(() =>
        deleteBranch(r, branch, account, includeRemote)
      )

      return this._refreshRepository(r)
    })
  }

  private updatePushPullFetchProgress(
    repository: Repository,
    pushPullFetchProgress: Progress | null
  ) {
    this.repositoryStateCache.update(repository, () => ({
      pushPullFetchProgress,
    }))

    if (this.selectedRepository === repository) {
      this.emitUpdate()
    }
  }

  public async _push(
    repository: Repository,
    options?: PushOptions
  ): Promise<void> {
    return this.withAuthenticatingUser(repository, (repository, account) => {
      return this.performPush(repository, account, options)
    })
  }

  private async performPush(
    repository: Repository,
    account: IGitAccount | null,
    options?: PushOptions
  ): Promise<void> {
    const state = this.repositoryStateCache.get(repository)
    const { remote } = state
    if (remote === null) {
      this._showPopup({
        type: PopupType.PublishRepository,
        repository,
      })

      return
    }

    return this.withPushPullFetch(repository, async () => {
      const { tip } = state.branchesState

      if (tip.kind === TipState.Unborn) {
        throw new Error('The current branch is unborn.')
      }

      if (tip.kind === TipState.Detached) {
        throw new Error('The current repository is in a detached HEAD state.')
      }

      if (tip.kind === TipState.Valid) {
        const { branch } = tip

        const remoteName = branch.remote || remote.name

        const pushTitle = `Pushing to ${remoteName}`

        // Emit an initial progress even before our push begins
        // since we're doing some work to get remotes up front.
        this.updatePushPullFetchProgress(repository, {
          kind: 'push',
          title: pushTitle,
          value: 0,
          remote: remoteName,
          branch: branch.name,
        })

        // Let's say that a push takes roughly twice as long as a fetch,
        // this is of course highly inaccurate.
        let pushWeight = 2.5
        let fetchWeight = 1

        // Let's leave 10% at the end for refreshing
        const refreshWeight = 0.1

        // Scale pull and fetch weights to be between 0 and 0.9.
        const scale = (1 / (pushWeight + fetchWeight)) * (1 - refreshWeight)

        pushWeight *= scale
        fetchWeight *= scale

        const retryAction: RetryAction = {
          type: RetryActionType.Push,
          repository,
        }

        const gitStore = this.gitStoreCache.get(repository)
        await gitStore.performFailableOperation(
          async () => {
            await pushRepo(
              repository,
              account,
              remoteName,
              branch.name,
              branch.upstreamWithoutRemote,
              options,
              progress => {
                this.updatePushPullFetchProgress(repository, {
                  ...progress,
                  title: pushTitle,
                  value: pushWeight * progress.value,
                })
              }
            )

            await gitStore.fetchRemotes(
              account,
              [remote],
              false,
              fetchProgress => {
                this.updatePushPullFetchProgress(repository, {
                  ...fetchProgress,
                  value: pushWeight + fetchProgress.value * fetchWeight,
                })
              }
            )

            const refreshTitle = __DARWIN__
              ? 'Refreshing Repository'
              : 'Refreshing repository'
            const refreshStartProgress = pushWeight + fetchWeight

            this.updatePushPullFetchProgress(repository, {
              kind: 'generic',
              title: refreshTitle,
              value: refreshStartProgress,
            })

            await this._refreshRepository(repository)

            this.updatePushPullFetchProgress(repository, {
              kind: 'generic',
              title: refreshTitle,
              description: 'Fast-forwarding branches',
              value: refreshStartProgress + refreshWeight * 0.5,
            })

            await this.fastForwardBranches(repository)
          },
          { retryAction }
        )

        this.updatePushPullFetchProgress(repository, null)

        const { accounts } = this.getState()
        const githubAccount = await findAccountForRemoteURL(
          remote.url,
          accounts
        )

        this.statsStore.recordPush(githubAccount, options)
      }
    })
  }

  private async isCommitting(
    repository: Repository,
    fn: () => Promise<string | undefined>
  ): Promise<boolean | undefined> {
    const state = this.repositoryStateCache.get(repository)
    // ensure the user doesn't try and commit again
    if (state.isCommitting) {
      return
    }

    this.repositoryStateCache.update(repository, () => ({
      isCommitting: true,
    }))
    this.emitUpdate()

    try {
      const sha = await fn()
      return sha !== undefined
    } finally {
      this.repositoryStateCache.update(repository, () => ({
        isCommitting: false,
      }))
      this.emitUpdate()
    }
  }

  private async withPushPullFetch(
    repository: Repository,
    fn: () => Promise<void>
  ): Promise<void> {
    const state = this.repositoryStateCache.get(repository)
    // Don't allow concurrent network operations.
    if (state.isPushPullFetchInProgress) {
      return
    }

    this.repositoryStateCache.update(repository, () => ({
      isPushPullFetchInProgress: true,
    }))
    this.emitUpdate()

    try {
      await fn()
    } finally {
      this.repositoryStateCache.update(repository, () => ({
        isPushPullFetchInProgress: false,
      }))
      this.emitUpdate()
    }
  }

  public async _pull(repository: Repository): Promise<void> {
    return this.withAuthenticatingUser(repository, (repository, account) => {
      return this.performPull(repository, account)
    })
  }

  /** This shouldn't be called directly. See `Dispatcher`. */
  private async performPull(
    repository: Repository,
    account: IGitAccount | null
  ): Promise<void> {
    return this.withPushPullFetch(repository, async () => {
      const gitStore = this.gitStoreCache.get(repository)
      const remote = gitStore.currentRemote

      if (!remote) {
        throw new Error('The repository has no remotes.')
      }

      const state = this.repositoryStateCache.get(repository)
      const tip = state.branchesState.tip

      if (tip.kind === TipState.Unborn) {
        throw new Error('The current branch is unborn.')
      }

      if (tip.kind === TipState.Detached) {
        throw new Error('The current repository is in a detached HEAD state.')
      }

      if (tip.kind === TipState.Valid) {
        let mergeBase: string | null = null
        let gitContext: GitErrorContext | undefined = undefined

        if (tip.branch.upstream !== null) {
          mergeBase = await getMergeBase(
            repository,
            tip.branch.name,
            tip.branch.upstream
          )

          gitContext = {
            kind: 'pull',
            theirBranch: tip.branch.upstream,
            currentBranch: tip.branch.name,
          }
        }

        const title = `Pulling ${remote.name}`
        const kind = 'pull'
        this.updatePushPullFetchProgress(repository, {
          kind,
          title,
          value: 0,
          remote: remote.name,
        })

        try {
          // Let's say that a pull takes twice as long as a fetch,
          // this is of course highly inaccurate.
          let pullWeight = 2
          let fetchWeight = 1

          // Let's leave 10% at the end for refreshing
          const refreshWeight = 0.1

          // Scale pull and fetch weights to be between 0 and 0.9.
          const scale = (1 / (pullWeight + fetchWeight)) * (1 - refreshWeight)

          pullWeight *= scale
          fetchWeight *= scale

          const retryAction: RetryAction = {
            type: RetryActionType.Pull,
            repository,
          }

          if (gitStore.pullWithRebase) {
            this.statsStore.recordPullWithRebaseEnabled()
          } else {
            this.statsStore.recordPullWithDefaultSetting()
          }

          await gitStore.performFailableOperation(
            () =>
              pullRepo(repository, account, remote.name, progress => {
                this.updatePushPullFetchProgress(repository, {
                  ...progress,
                  value: progress.value * pullWeight,
                })
              }),
            {
              gitContext,
              retryAction,
            }
          )

          const refreshStartProgress = pullWeight + fetchWeight
          const refreshTitle = __DARWIN__
            ? 'Refreshing Repository'
            : 'Refreshing repository'

          this.updatePushPullFetchProgress(repository, {
            kind: 'generic',
            title: refreshTitle,
            value: refreshStartProgress,
          })

          if (mergeBase) {
            await gitStore.reconcileHistory(mergeBase)
          }

          await this._refreshRepository(repository)

          this.updatePushPullFetchProgress(repository, {
            kind: 'generic',
            title: refreshTitle,
            description: 'Fast-forwarding branches',
            value: refreshStartProgress + refreshWeight * 0.5,
          })

          await this.fastForwardBranches(repository)
        } finally {
          this.updatePushPullFetchProgress(repository, null)
        }
      }
    })
  }

  private async fastForwardBranches(repository: Repository) {
    const state = this.repositoryStateCache.get(repository)
    const branches = state.branchesState.allBranches

    const tip = state.branchesState.tip
    const currentBranchName =
      tip.kind === TipState.Valid ? tip.branch.name : null

    let eligibleBranches = branches.filter(b =>
      eligibleForFastForward(b, currentBranchName)
    )

    if (eligibleBranches.length >= FastForwardBranchesThreshold) {
      log.info(
        `skipping fast-forward for all branches as there are ${
          eligibleBranches.length
        } local branches - this will run again when there are less than ${FastForwardBranchesThreshold} local branches tracking remotes`
      )

      const defaultBranch = state.branchesState.defaultBranch
      eligibleBranches =
        defaultBranch != null &&
        eligibleForFastForward(defaultBranch, currentBranchName)
          ? [defaultBranch]
          : []
    }

    for (const branch of eligibleBranches) {
      const aheadBehind = await getBranchAheadBehind(repository, branch)
      if (!aheadBehind) {
        continue
      }

      const { ahead, behind } = aheadBehind
      // Only perform the fast forward if the branch is behind it's upstream
      // branch and has no local commits.
      if (ahead === 0 && behind > 0) {
        // At this point we're guaranteed this is non-null since we've filtered
        // out any branches will null upstreams above when creating
        // `eligibleBranches`.
        const upstreamRef = branch.upstream!
        const localRef = formatAsLocalRef(branch.name)
        await updateRef(
          repository,
          localRef,
          branch.tip.sha,
          upstreamRef,
          'pull: Fast-forward'
        )
      }
    }
  }

  /** This shouldn't be called directly. See `Dispatcher`. */
  public async _publishRepository(
    repository: Repository,
    name: string,
    description: string,
    private_: boolean,
    account: Account,
    org: IAPIOrganization | null
  ): Promise<Repository> {
    const api = API.fromAccount(account)
    const apiRepository = await api.createRepository(
      org,
      name,
      description,
      private_
    )

    const gitStore = this.gitStoreCache.get(repository)
    await gitStore.performFailableOperation(() =>
      addRemote(repository, 'origin', apiRepository.clone_url)
    )
    await gitStore.loadRemotes()

    // skip pushing if the current branch is a detached HEAD or the repository
    // is unborn
    if (gitStore.tip.kind === TipState.Valid) {
      await this.performPush(repository, account)
    }

    return this.repositoryWithRefreshedGitHubRepository(repository)
  }

  private getAccountForRemoteURL(remote: string): IGitAccount | null {
    const gitHubRepository = matchGitHubRepository(this.accounts, remote)
    if (gitHubRepository) {
      const account = getAccountForEndpoint(
        this.accounts,
        gitHubRepository.endpoint
      )
      if (account) {
        const hasValidToken =
          account.token.length > 0 ? 'has token' : 'empty token'
        log.info(
          `[AppStore.getAccountForRemoteURL] account found for remote: ${remote} - ${
            account.login
          } (${hasValidToken})`
        )
        return account
      }
    }

    const hostname = getGenericHostname(remote)
    const username = getGenericUsername(hostname)
    if (username != null) {
      log.info(
        `[AppStore.getAccountForRemoteURL] found generic credentials for '${hostname}' and '${username}'`
      )
      return { login: username, endpoint: hostname }
    }

    log.info(
      `[AppStore.getAccountForRemoteURL] no generic credentials found for '${remote}'`
    )

    return null
  }

  /** This shouldn't be called directly. See `Dispatcher`. */
  public _clone(
    url: string,
    path: string,
    options?: { branch?: string }
  ): {
    promise: Promise<boolean>
    repository: CloningRepository
  } {
    const account = this.getAccountForRemoteURL(url)
    const promise = this.cloningRepositoriesStore.clone(url, path, {
      ...options,
      account,
    })
    const repository = this.cloningRepositoriesStore.repositories.find(
      r => r.url === url && r.path === path
    )!

    promise.then(success => {
      if (success) {
        this.statsStore.recordCloneRepository()
      }
    })

    return { promise, repository }
  }

  public _removeCloningRepository(repository: CloningRepository) {
    this.cloningRepositoriesStore.remove(repository)
  }

  public async _discardChanges(
    repository: Repository,
    files: ReadonlyArray<WorkingDirectoryFileChange>
  ) {
    const gitStore = this.gitStoreCache.get(repository)
    await gitStore.discardChanges(files)

    return this._refreshRepository(repository)
  }

  public async _undoCommit(
    repository: Repository,
    commit: Commit
  ): Promise<void> {
    const gitStore = this.gitStoreCache.get(repository)

    await gitStore.undoCommit(commit)

    const { commitSelection } = this.repositoryStateCache.get(repository)

    if (commitSelection.sha === commit.sha) {
      this.clearSelectedCommit(repository)
    }

    return this._refreshRepository(repository)
  }

  /**
   * Fetch a specific refspec for the repository.
   *
   * As this action is required to complete when viewing a Pull Request from
   * a fork, it does not opt-in to checks that prevent multiple concurrent
   * network actions. This might require some rework in the future to chain
   * these actions.
   *
   */
  public async _fetchRefspec(
    repository: Repository,
    refspec: string
  ): Promise<void> {
    return this.withAuthenticatingUser(
      repository,
      async (repository, account) => {
        const gitStore = this.gitStoreCache.get(repository)
        await gitStore.fetchRefspec(account, refspec)

        return this._refreshRepository(repository)
      }
    )
  }

  /**
   * Fetch all relevant remotes in the the repository.
   *
   * See gitStore.fetch for more details.
   *
   * Note that this method will not perform the fetch of the specified remote
   * if _any_ fetches or pulls are currently in-progress.
   */
  public _fetch(repository: Repository, fetchType: FetchType): Promise<void> {
    return this.withAuthenticatingUser(repository, (repository, account) => {
      return this.performFetch(repository, account, fetchType)
    })
  }

  /**
   * Fetch a particular remote in a repository.
   *
   * Note that this method will not perform the fetch of the specified remote
   * if _any_ fetches or pulls are currently in-progress.
   */
  private _fetchRemote(
    repository: Repository,
    remote: IRemote,
    fetchType: FetchType
  ): Promise<void> {
    return this.withAuthenticatingUser(repository, (repository, account) => {
      return this.performFetch(repository, account, fetchType, [remote])
    })
  }

  /**
   * Fetch all relevant remotes or one or more given remotes in the repository.
   *
   * @param remotes Optional, one or more remotes to fetch if undefined all
   *                relevant remotes will be fetched. See gitStore.fetch for
   *                more detail on what constitutes a relevant remote.
   */
  private async performFetch(
    repository: Repository,
    account: IGitAccount | null,
    fetchType: FetchType,
    remotes?: IRemote[]
  ): Promise<void> {
    await this.withPushPullFetch(repository, async () => {
      const gitStore = this.gitStoreCache.get(repository)

      try {
        const fetchWeight = 0.9
        const refreshWeight = 0.1
        const isBackgroundTask = fetchType === FetchType.BackgroundTask

        const progressCallback = (progress: IFetchProgress) => {
          this.updatePushPullFetchProgress(repository, {
            ...progress,
            value: progress.value * fetchWeight,
          })
        }

        if (remotes === undefined) {
          await gitStore.fetch(account, isBackgroundTask, progressCallback)
        } else {
          await gitStore.fetchRemotes(
            account,
            remotes,
            isBackgroundTask,
            progressCallback
          )
        }

        const refreshTitle = __DARWIN__
          ? 'Refreshing Repository'
          : 'Refreshing repository'

        this.updatePushPullFetchProgress(repository, {
          kind: 'generic',
          title: refreshTitle,
          value: fetchWeight,
        })

        await this._refreshRepository(repository)

        this.updatePushPullFetchProgress(repository, {
          kind: 'generic',
          title: refreshTitle,
          description: 'Fast-forwarding branches',
          value: fetchWeight + refreshWeight * 0.5,
        })

        await this.fastForwardBranches(repository)
      } finally {
        this.updatePushPullFetchProgress(repository, null)

        if (fetchType === FetchType.UserInitiatedTask) {
          this._refreshPullRequests(repository)
          if (repository.gitHubRepository != null) {
            this._refreshIssues(repository.gitHubRepository)
          }
        }
      }
    })
  }

  public _endWelcomeFlow(): Promise<void> {
    this.showWelcomeFlow = false
    this.emitUpdate()

    markWelcomeFlowComplete()

    this.statsStore.recordWelcomeWizardTerminated()

    return Promise.resolve()
  }

  public _setCommitMessageFocus(focus: boolean) {
    if (this.focusCommitMessage !== focus) {
      this.focusCommitMessage = focus
      this.emitUpdate()
    }
  }

  public _setSidebarWidth(width: number): Promise<void> {
    this.sidebarWidth = width
    setNumber(sidebarWidthConfigKey, width)
    this.emitUpdate()

    return Promise.resolve()
  }

  public _resetSidebarWidth(): Promise<void> {
    this.sidebarWidth = defaultSidebarWidth
    localStorage.removeItem(sidebarWidthConfigKey)
    this.emitUpdate()

    return Promise.resolve()
  }

  public _setCommitSummaryWidth(width: number): Promise<void> {
    this.commitSummaryWidth = width
    setNumber(commitSummaryWidthConfigKey, width)
    this.emitUpdate()

    return Promise.resolve()
  }

  public _resetCommitSummaryWidth(): Promise<void> {
    this.commitSummaryWidth = defaultCommitSummaryWidth
    localStorage.removeItem(commitSummaryWidthConfigKey)
    this.emitUpdate()

    return Promise.resolve()
  }

  public _setCommitMessage(
    repository: Repository,
    message: ICommitMessage
  ): Promise<void> {
    const gitStore = this.gitStoreCache.get(repository)
    return gitStore.setCommitMessage(message)
  }

  /**
   * Set the global application menu.
   *
   * This is called in response to the main process emitting an event signalling
   * that the application menu has changed in some way like an item being
   * added/removed or an item having its visibility toggled.
   *
   * This method should not be called by the renderer in any other circumstance
   * than as a directly result of the main-process event.
   *
   */
  private setAppMenu(menu: IMenu): Promise<void> {
    if (this.appMenu) {
      this.appMenu = this.appMenu.withMenu(menu)
    } else {
      this.appMenu = AppMenu.fromMenu(menu)
    }

    this.emitUpdate()
    return Promise.resolve()
  }

  public _setAppMenuState(
    update: (appMenu: AppMenu) => AppMenu
  ): Promise<void> {
    if (this.appMenu) {
      this.appMenu = update(this.appMenu)
      this.emitUpdate()
    }
    return Promise.resolve()
  }

  public _setAccessKeyHighlightState(highlight: boolean): Promise<void> {
    if (this.highlightAccessKeys !== highlight) {
      this.highlightAccessKeys = highlight
      this.emitUpdate()
    }

    return Promise.resolve()
  }

  public async _mergeBranch(
    repository: Repository,
    branch: string,
    mergeStatus: MergeResult | null
  ): Promise<void> {
    const gitStore = this.gitStoreCache.get(repository)

    if (mergeStatus !== null) {
      if (mergeStatus.kind === ComputedAction.Clean) {
        this.statsStore.recordMergeHintSuccessAndUserProceeded()
      } else if (mergeStatus.kind === ComputedAction.Conflicts) {
        this.statsStore.recordUserProceededAfterConflictWarning()
      } else if (mergeStatus.kind === ComputedAction.Loading) {
        this.statsStore.recordUserProceededWhileLoading()
      }
    }

    const mergeSuccessful = await gitStore.merge(branch)
    const { tip } = gitStore

    if (mergeSuccessful && tip.kind === TipState.Valid) {
      this._setBanner({
        type: BannerType.SuccessfulMerge,
        ourBranch: tip.branch.name,
        theirBranch: branch,
      })
    }

    return this._refreshRepository(repository)
  }

  /** This shouldn't be called directly. See `Dispatcher`. */
  public async _setRebaseProgressFromState(repository: Repository) {
    const snapshot = await getRebaseSnapshot(repository)
    if (snapshot === null) {
      return
    }

    const { progress, commits } = snapshot

    this.repositoryStateCache.updateRebaseState(repository, () => {
      return {
        progress,
        commits,
      }
    })
  }

  /** This shouldn't be called directly. See `Dispatcher`. */
  public _initializeRebaseProgress(
    repository: Repository,
    commits: ReadonlyArray<CommitOneLine>
  ) {
    this.repositoryStateCache.updateRebaseState(repository, () => {
      const hasCommits = commits.length > 0
      const firstCommitSummary = hasCommits ? commits[0].summary : null

      return {
        progress: {
          value: formatRebaseValue(0),
          rebasedCommitCount: 0,
          currentCommitSummary: firstCommitSummary,
          totalCommitCount: commits.length,
        },
        commits,
      }
    })

    this.emitUpdate()
  }

  /** This shouldn't be called directly. See `Dispatcher`. */
  public _setConflictsResolved(repository: Repository) {
    // an update is not emitted here because there is no need
    // to trigger a re-render at this point

    this.repositoryStateCache.updateRebaseState(repository, () => ({
      userHasResolvedConflicts: true,
    }))
  }

  /** This shouldn't be called directly. See `Dispatcher`. */
  public async _setRebaseFlowStep(
    repository: Repository,
    step: RebaseFlowStep
  ): Promise<void> {
    this.repositoryStateCache.updateRebaseState(repository, () => ({
      step,
    }))

    this.emitUpdate()

    if (step.kind === RebaseStep.ShowProgress && step.rebaseAction !== null) {
      // this timeout is intended to defer the action from running immediately
      // after the progress UI is shown, to better show that rebase is
      // progressing rather than suddenly appearing and disappearing again
      await timeout(500)
      await step.rebaseAction()
    }
  }

  /** This shouldn't be called directly. See `Dispatcher`. */
  public _endRebaseFlow(repository: Repository) {
    this.repositoryStateCache.updateRebaseState(repository, () => ({
      step: null,
      progress: null,
      commits: null,
      preview: null,
      userHasResolvedConflicts: false,
    }))

    this.emitUpdate()
  }

  /** This shouldn't be called directly. See `Dispatcher`. */
  public async _previewRebase(
    repository: Repository,
    baseBranch: Branch,
    targetBranch: Branch
  ) {
    let preview: RebasePreview = {
      kind: ComputedAction.Loading,
    }

    this.repositoryStateCache.updateRebaseState(repository, () => ({
      preview,
    }))

    this.emitUpdate()

    const commits = await getCommitsInRange(
      repository,
      baseBranch.tip.sha,
      targetBranch.tip.sha
    )

    // TODO: in what situations might this not be possible to compute

    // TODO: check if this is a fast-forward (i.e. the selected branch is
    //       a direct descendant of the base branch) because this is a
    //       trivial rebase

    // TODO: generate the patches associated with these commits and see if
    //       they will apply to the base branch - if it fails, there will be
    //       conflicts to come

    preview = {
      kind: ComputedAction.Clean,
      commits,
    }

    this.repositoryStateCache.updateRebaseState(repository, () => ({
      preview,
    }))

    this.emitUpdate()
  }

  /** This shouldn't be called directly. See `Dispatcher`. */
  public async _rebase(
    repository: Repository,
    baseBranch: string,
    targetBranch: string
  ): Promise<RebaseResult> {
    const progressCallback = (progress: IRebaseProgress) => {
      this.repositoryStateCache.updateRebaseState(repository, () => ({
        progress,
      }))

      this.emitUpdate()
    }

    const gitStore = this.gitStoreCache.get(repository)
    const result = await gitStore.performFailableOperation(() =>
      rebase(repository, baseBranch, targetBranch, progressCallback)
    )

    return result || RebaseResult.Error
  }

  /** This shouldn't be called directly. See `Dispatcher`. */
  public async _abortRebase(repository: Repository) {
    const gitStore = this.gitStoreCache.get(repository)
    return await gitStore.performFailableOperation(() =>
      abortRebase(repository)
    )
  }

  /** This shouldn't be called directly. See `Dispatcher`. */
  public async _continueRebase(
    repository: Repository,
    workingDirectory: WorkingDirectoryStatus,
    manualResolutions: ReadonlyMap<string, ManualConflictResolution>
  ): Promise<RebaseResult> {
    const progressCallback = (progress: IRebaseProgress) => {
      this.repositoryStateCache.updateRebaseState(repository, () => ({
        progress,
      }))

      this.emitUpdate()
    }

    const gitStore = this.gitStoreCache.get(repository)
    const result = await gitStore.performFailableOperation(() =>
      continueRebase(
        repository,
        workingDirectory.files,
        manualResolutions,
        progressCallback
      )
    )

    return result || RebaseResult.Error
  }

  /** This shouldn't be called directly. See `Dispatcher`. */
  public async _abortMerge(repository: Repository): Promise<void> {
    const gitStore = this.gitStoreCache.get(repository)
    return await gitStore.performFailableOperation(() => abortMerge(repository))
  }

  /** This shouldn't be called directly. See `Dispatcher`.
   *  This method only used in the Merge Conflicts dialog flow,
   *  not committing a conflicted merge via the "Changes" pane.
   */
  public async _finishConflictedMerge(
    repository: Repository,
    workingDirectory: WorkingDirectoryStatus,
    manualResolutions: Map<string, ManualConflictResolutionKind>
  ): Promise<string | undefined> {
    /**
     *  The assumption made here is that all other files that were part of this merge
     *  have already been staged by git automatically (or manually by the user via CLI).
     *  When the user executes a merge and there are conflicts,
     *  git stages all files that are part of the merge that _don't_ have conflicts
     *  This means that we only need to stage the conflicted files
     *  (whether they are manual or markered) to get all changes related to
     *  this merge staged. This also means that any uncommitted changes in the index
     *  that were in place before the merge was started will _not_ be included, unless
     *  the user stages them manually via CLI.
     *
     *  Its also worth noting this method only used in the Merge Conflicts dialog flow, not committing a conflicted merge via the "Changes" pane.
     *
     *  *TLDR we only stage conflicts here because git will have already staged the rest of the changes related to this merge.*
     */
    const conflictedFiles = workingDirectory.files.filter(f => {
      return f.status.kind === AppFileStatusKind.Conflicted
    })
    const gitStore = this.gitStoreCache.get(repository)
    return await gitStore.performFailableOperation(() =>
      createMergeCommit(repository, conflictedFiles, manualResolutions)
    )
  }

  /** This shouldn't be called directly. See `Dispatcher`. */
  public _setRemoteURL(
    repository: Repository,
    name: string,
    url: string
  ): Promise<void> {
    const gitStore = this.gitStoreCache.get(repository)
    return gitStore.setRemoteURL(name, url)
  }

  /** This shouldn't be called directly. See `Dispatcher`. */
  public async _openShell(path: string) {
    this.statsStore.recordOpenShell()

    try {
      const match = await findShellOrDefault(this.selectedShell)
      await launchShell(match, path, error => this._pushError(error))
    } catch (error) {
      this.emitError(error)
    }
  }

  /** Takes a URL and opens it using the system default application */
  public _openInBrowser(url: string): Promise<boolean> {
    return shell.openExternal(url)
  }

  /** Open a path to a repository or file using the user's configured editor */
  public async _openInExternalEditor(fullPath: string): Promise<void> {
    const { selectedExternalEditor } = this.getState()

    try {
      const match = await findEditorOrDefault(selectedExternalEditor)
      if (match === null) {
        this.emitError(
          new ExternalEditorError(
            'No suitable editors installed for GitHub Desktop to launch. Install Atom for your platform and restart GitHub Desktop to try again.',
            { suggestAtom: true }
          )
        )
        return
      }

      await launchExternalEditor(fullPath, match)
    } catch (error) {
      this.emitError(error)
    }
  }

  /** This shouldn't be called directly. See `Dispatcher`. */
  public async _saveGitIgnore(
    repository: Repository,
    text: string
  ): Promise<void> {
    await saveGitIgnore(repository, text)
    return this._refreshRepository(repository)
  }

  /** Has the user opted out of stats reporting? */
  public getStatsOptOut(): boolean {
    return this.statsStore.getOptOut()
  }

  /** Set whether the user has opted out of stats reporting. */
  public async setStatsOptOut(
    optOut: boolean,
    userViewedPrompt: boolean
  ): Promise<void> {
    await this.statsStore.setOptOut(optOut, userViewedPrompt)

    this.emitUpdate()
  }

  public markUsageStatsNoteSeen() {
    markUsageStatsNoteSeen()
  }

  public _setConfirmRepositoryRemovalSetting(
    confirmRepoRemoval: boolean
  ): Promise<void> {
    this.confirmRepoRemoval = confirmRepoRemoval
    setBoolean(confirmRepoRemovalKey, confirmRepoRemoval)
    this.emitUpdate()

    return Promise.resolve()
  }

  public _setConfirmDiscardChangesSetting(value: boolean): Promise<void> {
    this.confirmDiscardChanges = value

    setBoolean(confirmDiscardChangesKey, value)
    this.emitUpdate()

    return Promise.resolve()
  }

  public _setConfirmForcePushSetting(value: boolean): Promise<void> {
    this.askForConfirmationOnForcePush = value
    setBoolean(confirmForcePushKey, value)
    this.emitUpdate()
    return Promise.resolve()
  }

  public _setExternalEditor(selectedEditor: ExternalEditor): Promise<void> {
    this.selectedExternalEditor = selectedEditor
    localStorage.setItem(externalEditorKey, selectedEditor)
    this.emitUpdate()

    this.updateMenuItemLabels()

    return Promise.resolve()
  }

  public _setShell(shell: Shell): Promise<void> {
    this.selectedShell = shell
    localStorage.setItem(shellKey, shell)
    this.emitUpdate()

    this.updateMenuItemLabels()

    return Promise.resolve()
  }

  public _changeImageDiffType(type: ImageDiffType): Promise<void> {
    this.imageDiffType = type
    localStorage.setItem(imageDiffTypeKey, JSON.stringify(this.imageDiffType))
    this.emitUpdate()

    return Promise.resolve()
  }

  public _setUpdateBannerVisibility(visibility: boolean) {
    this.isUpdateAvailableBannerVisible = visibility

    this.emitUpdate()
  }

  public _setBanner(state: Banner) {
    this.currentBanner = state
    this.emitUpdate()
  }

  /** This shouldn't be called directly. See `Dispatcher`. */
  public _clearBanner(bannerType?: BannerType) {
    const { currentBanner } = this
    if (currentBanner === null) {
      return
    }

    if (bannerType !== undefined && currentBanner.type !== bannerType) {
      return
    }

    this.currentBanner = null
    this.emitUpdate()
  }

  public _setDivergingBranchBannerVisibility(
    repository: Repository,
    visible: boolean
  ) {
    const state = this.repositoryStateCache.get(repository)
    const { compareState } = state

    if (compareState.isDivergingBranchBannerVisible !== visible) {
      this.repositoryStateCache.updateCompareState(repository, () => ({
        isDivergingBranchBannerVisible: visible,
      }))

      if (visible) {
        this.statsStore.recordDivergingBranchBannerDisplayed()
      }

      this.emitUpdate()
    }
  }

  public _reportStats() {
    // ensure the user has seen and acknowledged the current usage stats setting
    if (!this.showWelcomeFlow && !hasSeenUsageStatsNote()) {
      this._showPopup({ type: PopupType.UsageReportingChanges })
      return Promise.resolve()
    }

    return this.statsStore.reportStats(this.accounts, this.repositories)
  }

  public _recordLaunchStats(stats: ILaunchStats): Promise<void> {
    return this.statsStore.recordLaunchStats(stats)
  }

  public async _appendIgnoreRule(
    repository: Repository,
    pattern: string | string[]
  ): Promise<void> {
    await appendIgnoreRule(repository, pattern)
    return this._refreshRepository(repository)
  }

  public _resetSignInState(): Promise<void> {
    this.signInStore.reset()
    return Promise.resolve()
  }

  public _beginDotComSignIn(): Promise<void> {
    this.signInStore.beginDotComSignIn()
    return Promise.resolve()
  }

  public _beginEnterpriseSignIn(): Promise<void> {
    this.signInStore.beginEnterpriseSignIn()
    return Promise.resolve()
  }

  public _setSignInEndpoint(url: string): Promise<void> {
    return this.signInStore.setEndpoint(url)
  }

  public _setSignInCredentials(
    username: string,
    password: string
  ): Promise<void> {
    return this.signInStore.authenticateWithBasicAuth(username, password)
  }

  public _requestBrowserAuthentication(): Promise<void> {
    return this.signInStore.authenticateWithBrowser()
  }

  public _setSignInOTP(otp: string): Promise<void> {
    return this.signInStore.setTwoFactorOTP(otp)
  }

  public async _setAppFocusState(isFocused: boolean): Promise<void> {
    if (this.appIsFocused !== isFocused) {
      this.appIsFocused = isFocused
      this.emitUpdate()
    }
  }

  /**
   * Start an Open in Desktop flow. This will return a new promise which will
   * resolve when `_completeOpenInDesktop` is called.
   */
  public _startOpenInDesktop(fn: () => void): Promise<Repository | null> {
    // tslint:disable-next-line:promise-must-complete
    const p = new Promise<Repository | null>(
      resolve => (this.resolveOpenInDesktop = resolve)
    )
    fn()
    return p
  }

  /**
   * Complete any active Open in Desktop flow with the repository returned by
   * the given function.
   */
  public async _completeOpenInDesktop(
    fn: () => Promise<Repository | null>
  ): Promise<Repository | null> {
    const resolve = this.resolveOpenInDesktop
    this.resolveOpenInDesktop = null

    const result = await fn()
    if (resolve) {
      resolve(result)
    }

    return result
  }

  public _updateRepositoryPath(
    repository: Repository,
    path: string
  ): Promise<Repository> {
    return this.repositoriesStore.updateRepositoryPath(repository, path)
  }

  public _removeAccount(account: Account): Promise<void> {
    log.info(
      `[AppStore] removing account ${account.login} (${
        account.name
      }) from store`
    )
    return this.accountsStore.removeAccount(account)
  }

  public async _addAccount(account: Account): Promise<void> {
    log.info(
      `[AppStore] adding account ${account.login} (${account.name}) to store`
    )
    await this.accountsStore.addAccount(account)
    const selectedState = this.getState().selectedState

    if (selectedState && selectedState.type === SelectionType.Repository) {
      // ensuring we have the latest set of accounts here, rather than waiting
      // and doing stuff when the account store emits an update and we refresh
      // the accounts field
      const accounts = await this.accountsStore.getAll()
      const repoState = selectedState.state
      const commits = repoState.commitLookup.values()
      this.loadAndCacheUsers(selectedState.repository, accounts, commits)
    }

    // If we're in the welcome flow and a user signs in we want to trigger
    // a refresh of the repositories available for cloning straight away
    // in order to have the list of repositories ready for them when they
    // get to the blankslate.
    if (this.showWelcomeFlow) {
      this.apiRepositoriesStore.loadRepositories(account)
    }
  }

  private loadAndCacheUsers(
    repository: Repository,
    accounts: ReadonlyArray<Account>,
    commits: Iterable<Commit>
  ) {
    for (const commit of commits) {
      this.gitHubUserStore._loadAndCacheUser(
        accounts,
        repository,
        commit.sha,
        commit.author.email
      )
    }
  }

  public _updateRepositoryMissing(
    repository: Repository,
    missing: boolean
  ): Promise<Repository> {
    return this.repositoriesStore.updateRepositoryMissing(repository, missing)
  }

  public async _addRepositories(
    paths: ReadonlyArray<string>
  ): Promise<ReadonlyArray<Repository>> {
    const addedRepositories = new Array<Repository>()
    const lfsRepositories = new Array<Repository>()
    for (const path of paths) {
      const validatedPath = await validatedRepositoryPath(path)
      if (validatedPath) {
        log.info(`[AppStore] adding repository at ${validatedPath} to store`)

        const addedRepo = await this.repositoriesStore.addRepository(
          validatedPath
        )

        // initialize the remotes for this new repository to ensure it can fetch
        // it's GitHub-related details using the GitHub API (if applicable)
        const gitStore = this.gitStoreCache.get(addedRepo)
        await gitStore.loadRemotes()

        const [refreshedRepo, usingLFS] = await Promise.all([
          this.repositoryWithRefreshedGitHubRepository(addedRepo),
          this.isUsingLFS(addedRepo),
        ])
        addedRepositories.push(refreshedRepo)

        if (usingLFS) {
          lfsRepositories.push(refreshedRepo)
        }
      } else {
        const error = new Error(`${path} isn't a git repository.`)
        this.emitError(error)
      }
    }

    if (lfsRepositories.length > 0) {
      this._showPopup({
        type: PopupType.InitializeLFS,
        repositories: lfsRepositories,
      })
    }

    return addedRepositories
  }

  public async _removeRepositories(
    repositories: ReadonlyArray<Repository | CloningRepository>
  ): Promise<void> {
    const localRepositories = repositories.filter(
      r => r instanceof Repository
    ) as ReadonlyArray<Repository>
    const cloningRepositories = repositories.filter(
      r => r instanceof CloningRepository
    ) as ReadonlyArray<CloningRepository>
    cloningRepositories.forEach(r => {
      this._removeCloningRepository(r)
    })

    const repositoryIDs = localRepositories.map(r => r.id)
    for (const id of repositoryIDs) {
      await this.repositoriesStore.removeRepository(id)
    }

    const allRepositories = await this.repositoriesStore.getAll()
    if (allRepositories.length === 0) {
      this._closeFoldout(FoldoutType.Repository)
    } else {
      this._showFoldout({ type: FoldoutType.Repository })
    }
  }

  public async _cloneAgain(url: string, path: string): Promise<void> {
    const { promise, repository } = this._clone(url, path)
    await this._selectRepository(repository)
    const success = await promise
    if (!success) {
      return
    }

    const repositories = this.repositories
    const found = repositories.find(r => r.path === path)

    if (found) {
      const updatedRepository = await this._updateRepositoryMissing(
        found,
        false
      )
      await this._selectRepository(updatedRepository)
    }
  }

  private async withAuthenticatingUser<T>(
    repository: Repository,
    fn: (repository: Repository, account: IGitAccount | null) => Promise<T>
  ): Promise<T> {
    let updatedRepository = repository
    let account: IGitAccount | null = getAccountForRepository(
      this.accounts,
      updatedRepository
    )

    // If we don't have a user association, it might be because we haven't yet
    // tried to associate the repository with a GitHub repository, or that
    // association is out of date. So try again before we bail on providing an
    // authenticating user.
    if (!account) {
      updatedRepository = await this.repositoryWithRefreshedGitHubRepository(
        repository
      )
      account = getAccountForRepository(this.accounts, updatedRepository)
    }

    if (!account) {
      const gitStore = this.gitStoreCache.get(repository)
      const remote = gitStore.currentRemote
      if (remote) {
        const hostname = getGenericHostname(remote.url)
        const username = getGenericUsername(hostname)
        if (username != null) {
          account = { login: username, endpoint: hostname }
        }
      }
    }

    if (account instanceof Account) {
      const hasValidToken =
        account.token.length > 0 ? 'has token' : 'empty token'
      log.info(
        `[AppStore.withAuthenticatingUser] account found for repository: ${
          repository.name
        } - ${account.login} (${hasValidToken})`
      )
    }

    return fn(updatedRepository, account)
  }

  private updateRevertProgress(
    repository: Repository,
    progress: IRevertProgress | null
  ) {
    this.repositoryStateCache.update(repository, () => ({
      revertProgress: progress,
    }))

    if (this.selectedRepository === repository) {
      this.emitUpdate()
    }
  }

  /** This shouldn't be called directly. See `Dispatcher`. */
  public async _revertCommit(
    repository: Repository,
    commit: Commit
  ): Promise<void> {
    return this.withAuthenticatingUser(repository, async (repo, account) => {
      const gitStore = this.gitStoreCache.get(repo)

      await gitStore.revertCommit(repo, commit, account, progress => {
        this.updateRevertProgress(repo, progress)
      })

      this.updateRevertProgress(repo, null)
      await this._refreshRepository(repository)
    })
  }

  public async promptForGenericGitAuthentication(
    repository: Repository | CloningRepository,
    retryAction: RetryAction
  ): Promise<void> {
    let url
    if (repository instanceof Repository) {
      const gitStore = this.gitStoreCache.get(repository)
      const remote = gitStore.currentRemote
      if (!remote) {
        return
      }

      url = remote.url
    } else {
      url = repository.url
    }

    const hostname = getGenericHostname(url)
    return this._showPopup({
      type: PopupType.GenericGitAuthentication,
      hostname,
      retryAction,
    })
  }

  public async _installGlobalLFSFilters(force: boolean): Promise<void> {
    try {
      await installGlobalLFSFilters(force)
    } catch (error) {
      this.emitError(error)
    }
  }

  private async isUsingLFS(repository: Repository): Promise<boolean> {
    try {
      return await isUsingLFS(repository)
    } catch (error) {
      return false
    }
  }

  public async _installLFSHooks(
    repositories: ReadonlyArray<Repository>
  ): Promise<void> {
    for (const repo of repositories) {
      try {
        // At this point we've asked the user if we should install them, so
        // force installation.
        await installLFSHooks(repo, true)
      } catch (error) {
        this.emitError(error)
      }
    }
  }

  public _changeCloneRepositoriesTab(tab: CloneRepositoryTab): Promise<void> {
    this.selectedCloneRepositoryTab = tab

    this.emitUpdate()

    return Promise.resolve()
  }

  /**
   * Request a refresh of the list of repositories that
   * the provided account has explicit permissions to access.
   * See ApiRepositoriesStore for more details.
   */
  public _refreshApiRepositories(account: Account) {
    return this.apiRepositoriesStore.loadRepositories(account)
  }

  public _openMergeTool(repository: Repository, path: string): Promise<void> {
    const gitStore = this.gitStoreCache.get(repository)
    return gitStore.openMergeTool(path)
  }

  public _changeBranchesTab(tab: BranchesTab): Promise<void> {
    this.selectedBranchesTab = tab

    this.emitUpdate()

    return Promise.resolve()
  }

  public async _createPullRequest(repository: Repository): Promise<void> {
    const gitHubRepository = repository.gitHubRepository
    if (!gitHubRepository) {
      return
    }

    const state = this.repositoryStateCache.get(repository)
    const tip = state.branchesState.tip

    if (tip.kind !== TipState.Valid) {
      return
    }

    const branch = tip.branch
    const aheadBehind = state.aheadBehind

    if (aheadBehind == null) {
      this._showPopup({
        type: PopupType.PushBranchCommits,
        repository,
        branch,
      })
    } else if (aheadBehind.ahead > 0) {
      this._showPopup({
        type: PopupType.PushBranchCommits,
        repository,
        branch,
        unPushedCommits: aheadBehind.ahead,
      })
    } else {
      await this._openCreatePullRequestInBrowser(repository, branch)
    }
  }

  public async _showPullRequest(repository: Repository): Promise<void> {
    const gitHubRepository = repository.gitHubRepository

    if (!gitHubRepository) {
      return
    }

    const state = this.repositoryStateCache.get(repository)
    const currentPullRequest = state.branchesState.currentPullRequest

    if (!currentPullRequest) {
      return
    }

    const baseURL = `${gitHubRepository.htmlURL}/pull/${
      currentPullRequest.pullRequestNumber
    }`

    await this._openInBrowser(baseURL)
  }

  private async loadPullRequests(
    repository: Repository,
    loader: (account: Account) => void
  ) {
    const gitHubRepository = repository.gitHubRepository

    if (gitHubRepository == null) {
      return
    }

    const account = getAccountForEndpoint(
      this.accounts,
      gitHubRepository.endpoint
    )

    if (account == null) {
      return
    }

    await loader(account)
  }

  public async _refreshPullRequests(repository: Repository): Promise<void> {
    return this.loadPullRequests(repository, async account => {
      await this.pullRequestStore.fetchAndCachePullRequests(repository, account)
      this.updateMenuItemLabels(repository)
    })
  }

  private async onPullRequestStoreUpdated(gitHubRepository: GitHubRepository) {
    const promiseForPRs = this.pullRequestStore.fetchPullRequestsFromCache(
      gitHubRepository
    )
    const isLoading = this.pullRequestStore.isFetchingPullRequests(
      gitHubRepository
    )

    const repository = this.repositories.find(
      r =>
        !!r.gitHubRepository &&
        r.gitHubRepository.dbID === gitHubRepository.dbID
    )
    if (!repository) {
      return
    }

    const prs = await promiseForPRs
    this.repositoryStateCache.updateBranchesState(repository, () => {
      return {
        openPullRequests: prs,
        isLoadingPullRequests: isLoading,
      }
    })

    this._updateCurrentPullRequest(repository)
    this.emitUpdate()
  }

  private findAssociatedPullRequest(
    branch: Branch,
    pullRequests: ReadonlyArray<PullRequest>,
    gitHubRepository: GitHubRepository,
    remote: IRemote
  ): PullRequest | null {
    const upstream = branch.upstreamWithoutRemote

    if (upstream == null) {
      return null
    }

    const pr =
      pullRequests.find(
        pr =>
          pr.head.ref === upstream &&
          pr.head.gitHubRepository != null &&
          repositoryMatchesRemote(pr.head.gitHubRepository, remote)
      ) || null

    return pr
  }

  private _updateCurrentPullRequest(repository: Repository) {
    const gitHubRepository = repository.gitHubRepository

    if (!gitHubRepository) {
      return
    }

    this.repositoryStateCache.updateBranchesState(repository, state => {
      let currentPullRequest: PullRequest | null = null

      const { remote } = this.repositoryStateCache.get(repository)

      if (state.tip.kind === TipState.Valid && remote) {
        currentPullRequest = this.findAssociatedPullRequest(
          state.tip.branch,
          state.openPullRequests,
          gitHubRepository,
          remote
        )
      }

      return {
        currentPullRequest,
      }
    })

    this.emitUpdate()
  }

  public async _openCreatePullRequestInBrowser(
    repository: Repository,
    branch: Branch
  ): Promise<void> {
    const gitHubRepository = repository.gitHubRepository
    if (!gitHubRepository) {
      return
    }

    const urlEncodedBranchName = escape(branch.nameWithoutRemote)
    const baseURL = `${
      gitHubRepository.htmlURL
    }/pull/new/${urlEncodedBranchName}`

    await this._openInBrowser(baseURL)
  }

  public async _updateExistingUpstreamRemote(
    repository: Repository
  ): Promise<void> {
    const gitStore = this.gitStoreCache.get(repository)
    await gitStore.updateExistingUpstreamRemote()

    return this._refreshRepository(repository)
  }

  private getIgnoreExistingUpstreamRemoteKey(repository: Repository): string {
    return `repository/${repository.id}/ignoreExistingUpstreamRemote`
  }

  public _ignoreExistingUpstreamRemote(repository: Repository): Promise<void> {
    const key = this.getIgnoreExistingUpstreamRemoteKey(repository)
    setBoolean(key, true)

    return Promise.resolve()
  }

  private getIgnoreExistingUpstreamRemote(
    repository: Repository
  ): Promise<boolean> {
    const key = this.getIgnoreExistingUpstreamRemoteKey(repository)
    return Promise.resolve(getBoolean(key, false))
  }

  private async addUpstreamRemoteIfNeeded(repository: Repository) {
    const gitStore = this.gitStoreCache.get(repository)
    const ignored = await this.getIgnoreExistingUpstreamRemote(repository)
    if (ignored) {
      return
    }

    return gitStore.addUpstreamRemoteIfNeeded()
  }

  public async _checkoutPullRequest(
    repository: Repository,
    pullRequest: PullRequest
  ): Promise<void> {
    const gitHubRepository = forceUnwrap(
      `Cannot checkout a PR if the repository doesn't have a GitHub repository`,
      repository.gitHubRepository
    )
    const head = pullRequest.head
    const isRefInThisRepo =
      head.gitHubRepository &&
      head.gitHubRepository.cloneURL === gitHubRepository.cloneURL

    if (isRefInThisRepo) {
      const gitStore = this.gitStoreCache.get(repository)
      const defaultRemote = gitStore.defaultRemote
      // if we don't have a default remote here, it's probably going
      // to just crash and burn on checkout, but that's okay
      if (defaultRemote != null) {
        // the remote ref will be something like `origin/my-cool-branch`
        const remoteRef = `${defaultRemote.name}/${head.ref}`

        const remoteRefExists =
          gitStore.allBranches.find(branch => branch.name === remoteRef) != null

        // only try a fetch here if we can't find the ref
        if (!remoteRefExists) {
          await this._fetchRemote(
            repository,
            defaultRemote,
            FetchType.UserInitiatedTask
          )
        }
      }
      await this._checkoutBranch(repository, head.ref)
    } else if (head.gitHubRepository != null) {
      const cloneURL = forceUnwrap(
        "This pull request's clone URL is not populated but should be",
        head.gitHubRepository.cloneURL
      )
      const remoteName = forkPullRequestRemoteName(
        head.gitHubRepository.owner.login
      )
      const remotes = await getRemotes(repository)
      const remote =
        remotes.find(r => r.name === remoteName) ||
        (await addRemote(repository, remoteName, cloneURL))

      if (remote.url !== cloneURL) {
        const error = new Error(
          `Expected PR remote ${remoteName} url to be ${cloneURL} got ${
            remote.url
          }.`
        )

        log.error(error.message)
        return this.emitError(error)
      }

      await this._fetchRemote(repository, remote, FetchType.UserInitiatedTask)

      const gitStore = this.gitStoreCache.get(repository)

      const localBranchName = `pr/${pullRequest.pullRequestNumber}`
      const doesBranchExist =
        gitStore.allBranches.find(branch => branch.name === localBranchName) !=
        null

      if (!doesBranchExist) {
        await this._createBranch(
          repository,
          localBranchName,
          `${remoteName}/${head.ref}`
        )
      }

      await this._checkoutBranch(repository, localBranchName)
    }

    this.statsStore.recordPRBranchCheckout()
  }

  /**
   * Set whether the user has chosen to hide or show the
   * co-authors field in the commit message component
   */
  public _setShowCoAuthoredBy(
    repository: Repository,
    showCoAuthoredBy: boolean
  ) {
    this.gitStoreCache.get(repository).setShowCoAuthoredBy(showCoAuthoredBy)
    return Promise.resolve()
  }

  /**
   * Update the per-repository co-authors list
   *
   * @param repository Co-author settings are per-repository
   * @param coAuthors  Zero or more authors
   */
  public _setCoAuthors(
    repository: Repository,
    coAuthors: ReadonlyArray<IAuthor>
  ) {
    this.gitStoreCache.get(repository).setCoAuthors(coAuthors)
    return Promise.resolve()
  }

  /**
   * Set the application-wide theme
   */
  public _setSelectedTheme(theme: ApplicationTheme) {
    setPersistedTheme(theme)
    this.selectedTheme = theme
    this.emitUpdate()

    return Promise.resolve()
  }

  /**
   * Set the application-wide theme
   */
  public _setAutomaticallySwitchTheme(automaticallySwitchTheme: boolean) {
    setAutoSwitchPersistedTheme(automaticallySwitchTheme)
    this.automaticallySwitchTheme = automaticallySwitchTheme
    this.emitUpdate()

    return Promise.resolve()
  }

  public async _resolveCurrentEditor() {
    const match = await findEditorOrDefault(this.selectedExternalEditor)
    const resolvedExternalEditor = match != null ? match.editor : null
    if (this.resolvedExternalEditor !== resolvedExternalEditor) {
      this.resolvedExternalEditor = resolvedExternalEditor
      this.emitUpdate()
    }
  }

  /** This shouldn't be called directly. See `Dispatcher`. */
  public _updateManualConflictResolution(
    repository: Repository,
    path: string,
    manualResolution: ManualConflictResolution | null
  ) {
    this.repositoryStateCache.updateChangesState(repository, state => {
      const { conflictState } = state

      if (conflictState === null) {
        // not currently in a conflict, whatever
        return { conflictState }
      }

      const updatedManualResolutions = new Map(conflictState.manualResolutions)

      if (manualResolution !== null) {
        updatedManualResolutions.set(path, manualResolution)
      } else {
        updatedManualResolutions.delete(path)
      }

      return {
        conflictState: {
          ...conflictState,
          manualResolutions: updatedManualResolutions,
        },
      }
    })

    this.emitUpdate()
  }

  /** This shouldn't be called directly. See `Dispatcher`. */
  public async _createStash(
    repository: Repository,
    branchName: string,
    removePreviousStash: boolean = true
  ) {
    const { branchesState } = this.repositoryStateCache.get(repository)

    if (branchesState === undefined) {
      return
    }

    const { tip } = branchesState
    if (tip.kind !== TipState.Valid) {
      return
    }

<<<<<<< HEAD
    // get the previous stash before we create a new one
    const previousStash = removePreviousStash
      ? await getLastDesktopStashEntryForBranch(repository, branchName)
      : null

    await createDesktopStashEntry(repository, branchName, tip.branch.tip.sha)

    if (previousStash === null) {
      return
    }

    await dropDesktopStashEntry(repository, previousStash.stashSha)
    log.warn(
      `Dropped stash '${previousStash.stashSha}' associated with ${
        previousStash.branchName
      }`
    )
=======
    await createDesktopStashEntry(repository, branchName)
>>>>>>> 2d305057
  }

  public async _popStash(repository: Repository, branch: Branch) {
    const stash = await getLastDesktopStashEntryForBranch(
      repository,
      branch.name
    )

    if (stash === null) {
      log.warn('no stash found that matches')
      return
    }

    await popStashEntry(repository, stash.stashSha)
<<<<<<< HEAD
    log.warn(`Popped stash with commit id ${stash.stashSha}`)
=======
    log.info(`Popped stash with commit id ${stash.stashSha}`)
>>>>>>> 2d305057
  }

  /** This shouldn't be called directly. See `Dispatcher`. */
  public _showStashEntry(repository: Repository) {
    this.repositoryStateCache.updateChangesState(repository, state => {
      return {
        shouldShowStashedChanges: true,
        selectedFileIDs: [],
      }
    })

    this.emitUpdate()
  }

  /** This shouldn't be called directly. See `Dispatcher`. */
  public _hideStashEntry(repository: Repository) {
    this.repositoryStateCache.updateChangesState(repository, state => {
      return {
        shouldShowStashedChanges: false,
        selectedFileIDs:
          state.workingDirectory.files.length > 0
            ? [state.workingDirectory.files[0].id]
            : [],
      }
    })

    this.emitUpdate()
  }
}

/**
 * Map the cached state of the compare view to an action
 * to perform which is then used to compute the compare
 * view contents.
 */
function getInitialAction(
  cachedState: IDisplayHistory | ICompareBranch
): CompareAction {
  if (cachedState.kind === HistoryTabMode.History) {
    return {
      kind: HistoryTabMode.History,
    }
  }

  const { comparisonMode, comparisonBranch } = cachedState

  return {
    kind: HistoryTabMode.Compare,
    comparisonMode,
    branch: comparisonBranch,
  }
}

/**
 * Get the behind count (or 0) of the ahead/behind counter
 */
function getBehindOrDefault(aheadBehind: IAheadBehind | null): number {
  if (aheadBehind === null) {
    return 0
  }

  return aheadBehind.behind
}<|MERGE_RESOLUTION|>--- conflicted
+++ resolved
@@ -212,10 +212,7 @@
   createDesktopStashEntry,
   getLastDesktopStashEntryForBranch,
   popStashEntry,
-<<<<<<< HEAD
   dropDesktopStashEntry,
-=======
->>>>>>> 2d305057
 } from '../git/stash'
 import { UncommittedChangesStrategy } from '../../models/uncommitted-changes-strategy'
 import { RebaseFlowStep, RebaseStep } from '../../models/rebase-flow-step'
@@ -2546,20 +2543,6 @@
 
     let shouldPopStash = false
 
-<<<<<<< HEAD
-    if (
-      currentBranch !== null &&
-      uncommittedChangesStrategy ===
-        UncommittedChangesStrategy.stashOnCurrentBranch
-    ) {
-      await this._createStash(repository, currentBranch.name)
-    } else if (
-      currentBranch !== null &&
-      uncommittedChangesStrategy === UncommittedChangesStrategy.moveToNewBranch
-    ) {
-      await this._createStash(repository, foundBranch.name, false)
-      shouldPopStash = true
-=======
     if (currentBranch !== null) {
       if (
         uncommittedChangesStrategy ===
@@ -2573,7 +2556,6 @@
         await this._createStash(repository, foundBranch.name)
         shouldPopStash = true
       }
->>>>>>> 2d305057
     }
 
     await this.withAuthenticatingUser(repository, (repository, account) =>
@@ -4761,13 +4743,12 @@
       return
     }
 
-<<<<<<< HEAD
     // get the previous stash before we create a new one
     const previousStash = removePreviousStash
       ? await getLastDesktopStashEntryForBranch(repository, branchName)
       : null
 
-    await createDesktopStashEntry(repository, branchName, tip.branch.tip.sha)
+    await createDesktopStashEntry(repository, branchName)
 
     if (previousStash === null) {
       return
@@ -4779,9 +4760,6 @@
         previousStash.branchName
       }`
     )
-=======
-    await createDesktopStashEntry(repository, branchName)
->>>>>>> 2d305057
   }
 
   public async _popStash(repository: Repository, branch: Branch) {
@@ -4796,11 +4774,7 @@
     }
 
     await popStashEntry(repository, stash.stashSha)
-<<<<<<< HEAD
-    log.warn(`Popped stash with commit id ${stash.stashSha}`)
-=======
     log.info(`Popped stash with commit id ${stash.stashSha}`)
->>>>>>> 2d305057
   }
 
   /** This shouldn't be called directly. See `Dispatcher`. */
