--- conflicted
+++ resolved
@@ -1,10 +1,6 @@
-<<<<<<< HEAD
+import * as Path from 'path'
+
 import { WorkingDirectoryStatus, WorkingDirectoryFileChange, FileChange, FileStatus, DiffSelection } from '../models/status'
-=======
-import * as Path from 'path'
-
-import { WorkingDirectoryStatus, WorkingDirectoryFileChange, FileChange, FileStatus } from '../models/status'
->>>>>>> 84584d42
 import Repository from '../models/repository'
 
 import { GitProcess, GitError, GitErrorCode } from './git-process'
