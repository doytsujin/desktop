import { git } from '.'
import { Repository } from '../../models/repository'
import { GitError, IGitResult } from './core'
<<<<<<< HEAD
import { GitError as DugiteError } from 'dugite'
=======
import { IStashEntry } from '../../models/stash-entry'
>>>>>>> 4e1ad40f

export const DesktopStashEntryMarker = '!!GitHub_Desktop'

/** RegEx for parsing out the stash SHA and message */
const stashEntryRe = /^([0-9a-f]{40})@(.+)$/

/**
 * RegEx for determining if a stash entry is created by Desktop
 *
 * This is done by looking for a magic string with the following
 * format: `!!GitHub_Desktop<branch@commit>`
 */
const desktopStashEntryMessageRe = /!!GitHub_Desktop<(.+)@([0-9|a-z|A-Z]{40})>$/

/**
 * Get the list of stash entries created by Desktop in the current repository
 * using the default ordering of `git stash list` (i.e., LIFO ordering).
 */
export async function getDesktopStashEntries(
  repository: Repository
): Promise<ReadonlyArray<IStashEntry>> {
  const expectedErrorMessages = ["fatal: ambiguous argument 'refs/stash'"]
  const prettyFormat = '%H@%gs'
  let result: IGitResult | null = null

  try {
    result = await git(
      ['log', '-g', `--pretty=${prettyFormat}`, 'refs/stash'],
      repository.path,
      'getStashEntries'
    )
  } catch (err) {
    if (err instanceof GitError) {
      const shouldThrow = !expectedErrorMessages.some(
        message => err.message.indexOf(message) !== -1
      )
      if (shouldThrow) {
        // if the error is not expected, re-throw it so the caller can deal with it
        throw err
      }
    }
  }

  if (result === null) {
    // a git error that Desktop doesn't care about occured, so return empty list
    return []
  }

  const lines = result.stdout.split('\n')
  const stashEntries: Array<IStashEntry> = []
  let ix = -1
  for (const line of lines) {
    // need to get name from stash list
    ix++

    const match = stashEntryRe.exec(line)
    if (match == null) {
      continue
    }

    const message = match[2]
    const branchName = extractBranchFromMessage(message)

    if (branchName === null) {
      // the stash entry isn't using our magic string, so skip it
      continue
    }

    stashEntries.push({
      name: `stash@{${ix}}`,
      branchName: branchName,
      stashSha: match[1],
    })
  }

  return stashEntries
}

/**
 * Returns the last Desktop created stash entry for the given branch
 */
export async function getLastDesktopStashEntryForBranch(
  repository: Repository,
  branchName: string
) {
  const entries = await getDesktopStashEntries(repository)

  // Since stash objects are returned in a LIFO manner, the first
  // entry found is guaranteed to be the last entry created
  return entries.find(stash => stash.branchName === branchName) || null
}

/** Creates a stash entry message that idicates the entry was created by Desktop */
export function createDesktopStashMessage(branchName: string, tipSha: string) {
  return `${DesktopStashEntryMarker}<${branchName}@${tipSha}>`
}

/**
 * Stash the working directory changes for the current branch
 *
 * @param tipSha is only used to format the message.
 */
export async function createDesktopStashEntry(
  repository: Repository,
  branchName: string,
  tipSha: string
) {
  const message = createDesktopStashMessage(branchName, tipSha)
  await git(
    ['stash', 'push', '--include-untracked', '-m', message],
    repository.path,
    'createStashEntry'
  )
}

/**
 * Removes the given stash entry if it exists
 *
 * @param stashSha the SHA that identifies the stash entry
 */
export async function dropDesktopStashEntry(
  repository: Repository,
  stashSha: string
) {
  // get the latest name for the stash entry since it may have changed
  const stashEntries = await getDesktopStashEntries(repository)

  if (stashEntries.length === 0) {
    return
  }

  const entryToDelete = stashEntries.find(e => e.stashSha === stashSha)
  if (entryToDelete === undefined) {
    return
  }

  await git(
    ['stash', 'drop', entryToDelete.name],
    repository.path,
    'dropStashEntry'
  )
}

/**
 * Pops the stash entry identified by matching `stashSha` to its commit hash.
 *
 * To see the commit hash of stash entry, run
 * `git log -g refs/stash --pretty="%nentry: %gd%nsubject: %gs%nhash: %H%n"`
 * in a repo with some stash entries.
 */
export async function popStashEntry(
  repository: Repository,
  stashSha: string
): Promise<void> {
  // ignoring these git errors for now, this will change when we start
  // implementing the stash conflict flow
  const expectedErrors = new Set<DugiteError>([DugiteError.MergeConflicts])
  // get the latest name for the stash entry since it may have changed
  const stashEntries = await getDesktopStashEntries(repository)

  if (stashEntries.length === 0) {
    return
  }

  const stashToPop = stashEntries.find(e => e.stashSha === stashSha)
  if (stashToPop === undefined) {
    return
  }

  try {
    await git(
      ['stash', 'pop', `${stashToPop.name}`],
      repository.path,
      'popStashEntry',
      {
        expectedErrors,
      }
    )
  } catch (err) {
    if (err instanceof GitError) {
      log.error(err.message)
    }
  }
}

function extractBranchFromMessage(message: string): string | null {
  const match = desktopStashEntryMessageRe.exec(message)
  if (match === null) {
    return null
  }

  const branchName = match[1]
  return branchName.length > 0 ? branchName : null
}<|MERGE_RESOLUTION|>--- conflicted
+++ resolved
@@ -1,11 +1,8 @@
 import { git } from '.'
 import { Repository } from '../../models/repository'
 import { GitError, IGitResult } from './core'
-<<<<<<< HEAD
 import { GitError as DugiteError } from 'dugite'
-=======
 import { IStashEntry } from '../../models/stash-entry'
->>>>>>> 4e1ad40f
 
 export const DesktopStashEntryMarker = '!!GitHub_Desktop'
 
