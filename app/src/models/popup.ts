--- conflicted
+++ resolved
@@ -38,11 +38,8 @@
   ReleaseNotes,
   DeletePullRequest,
   MergeConflicts,
-<<<<<<< HEAD
+  AbortMerge,
   OversizedFiles,
-=======
-  AbortMerge,
->>>>>>> 6cfa7674
 }
 
 export type Popup =
@@ -126,16 +123,6 @@
       branch: Branch
       pullRequest: PullRequest
     }
-<<<<<<< HEAD
-  | { type: PopupType.MergeConflicts; repository: Repository }
-  | {
-      type: PopupType.OversizedFiles
-      oversizedFiles: string[]
-      commitSummary: string
-      commitDescription: string | null
-      repository: Repository
-      trailers?: ReadonlyArray<ITrailer>
-=======
   | {
       type: PopupType.MergeConflicts
       repository: Repository
@@ -147,5 +134,12 @@
       repository: Repository
       currentBranch: string
       theirBranch: string
->>>>>>> 6cfa7674
+    }
+  | {
+      type: PopupType.OversizedFiles
+      oversizedFiles: string[]
+      commitSummary: string
+      commitDescription: string | null
+      repository: Repository
+      trailers?: ReadonlyArray<ITrailer>
     }