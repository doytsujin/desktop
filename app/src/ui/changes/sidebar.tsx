import * as Path from 'path'
import * as React from 'react'

import { ChangesList } from './changes-list'
import { DiffSelectionType } from '../../models/diff'
import { IChangesState } from '../../lib/app-state'
import { Repository } from '../../models/repository'
import { Dispatcher } from '../../lib/dispatcher'
import { IGitHubUser } from '../../lib/databases'
import { IssuesStore, GitHubUserStore } from '../../lib/stores'
import { CommitIdentity } from '../../models/commit-identity'
import { Commit, ICommitContext } from '../../models/commit'
import { UndoCommit } from './undo-commit'
import {
  IAutocompletionProvider,
  EmojiAutocompletionProvider,
  IssuesAutocompletionProvider,
  UserAutocompletionProvider,
} from '../autocompletion'
import { ClickSource } from '../lib/list'
import { WorkingDirectoryFileChange } from '../../models/status'
import { CSSTransitionGroup } from 'react-transition-group'
import { openFile } from '../../lib/open-file'
import { Account } from '../../models/account'
import { PopupType } from '../../models/popup'
import { enableFileSizeWarningCheck } from '../../lib/feature-flag'
import { filesNotTrackedByLFS } from '../../lib/git/lfs'
import { getLargeFilePaths } from '../../lib/large-files'
import { isConflictedFile } from '../../lib/status'

/**
 * The timeout for the animation of the enter/leave animation for Undo.
 *
 * Note that this *must* match the duration specified for the `undo` transitions
 * in `_changes-list.scss`.
 */
const UndoCommitAnimationTimeout = 500

interface IChangesSidebarProps {
  readonly repository: Repository
  readonly changes: IChangesState
  readonly dispatcher: Dispatcher
  readonly commitAuthor: CommitIdentity | null
  readonly branch: string | null
  readonly gitHubUsers: Map<string, IGitHubUser>
  readonly emoji: Map<string, string>
  readonly mostRecentLocalCommit: Commit | null
  readonly issuesStore: IssuesStore
  readonly availableWidth: number
  readonly isCommitting: boolean
  readonly isPushPullFetchInProgress: boolean
  readonly gitHubUserStore: GitHubUserStore
  readonly focusCommitMessage: boolean
  readonly askForConfirmationOnDiscardChanges: boolean
  readonly accounts: ReadonlyArray<Account>
  /** The name of the currently selected external editor */
  readonly externalEditorLabel?: string

  /**
   * Callback to open a selected file using the configured external editor
   *
   * @param fullPath The full path to the file on disk
   */
  readonly onOpenInExternalEditor: (fullPath: string) => void
}

export class ChangesSidebar extends React.Component<IChangesSidebarProps, {}> {
  private autocompletionProviders: ReadonlyArray<
    IAutocompletionProvider<any>
  > | null = null

  public constructor(props: IChangesSidebarProps) {
    super(props)

    this.receiveProps(props)
  }

  public componentWillReceiveProps(nextProps: IChangesSidebarProps) {
    this.receiveProps(nextProps)
  }

  private receiveProps(props: IChangesSidebarProps) {
    if (
      this.autocompletionProviders === null ||
      this.props.emoji.size === 0 ||
      props.repository.hash !== this.props.repository.hash ||
      props.accounts !== this.props.accounts
    ) {
      const autocompletionProviders: IAutocompletionProvider<any>[] = [
        new EmojiAutocompletionProvider(props.emoji),
      ]

      // Issues autocompletion is only available for GitHub repositories.
      const gitHubRepository = props.repository.gitHubRepository
      if (gitHubRepository) {
        autocompletionProviders.push(
          new IssuesAutocompletionProvider(
            props.issuesStore,
            gitHubRepository,
            props.dispatcher
          )
        )

        const account = this.props.accounts.find(
          a => a.endpoint === gitHubRepository.endpoint
        )

        autocompletionProviders.push(
          new UserAutocompletionProvider(
            props.gitHubUserStore,
            gitHubRepository,
            account
          )
        )
      }

      this.autocompletionProviders = autocompletionProviders
    }
  }

  private onCreateCommit = async (
    context: ICommitContext
  ): Promise<boolean> => {
    if (enableFileSizeWarningCheck()) {
      const overSizedFiles = await getLargeFilePaths(
        this.props.repository,
        this.props.changes.workingDirectory,
        100
      )
      const filesIgnoredByLFS = await filesNotTrackedByLFS(
        this.props.repository,
        overSizedFiles
      )

      if (filesIgnoredByLFS.length !== 0) {
        this.props.dispatcher.showPopup({
          type: PopupType.OversizedFiles,
          oversizedFiles: filesIgnoredByLFS,
          context: context,
          repository: this.props.repository,
        })

        return false
      }
    }

    // which of the files selected for committing are conflicted?
<<<<<<< HEAD
    const conflictedFilesLeft = this.props.changes.workingDirectory.files.filter(
      f =>
        isConflictedFile(f.status) &&
        f.selection.getSelectionType() === DiffSelectionType.None
    )

    if (conflictedFilesLeft.length === 0) {
      this.props.dispatcher.recordUnguidedConflictedMergeCompletion()
=======
    const conflictedFilesSelected = this.props.changes.workingDirectory.files.filter(
      f =>
        isConflictedFile(f.status) &&
        f.selection.getSelectionType() !== DiffSelectionType.None
    )

    if (conflictedFilesSelected.length > 0) {
      this.props.dispatcher.showPopup({
        type: PopupType.CommitConflictsWarning,
        files: conflictedFilesSelected,
        repository: this.props.repository,
        context,
      })
      return false
>>>>>>> ab0dd261
    }

    return this.props.dispatcher.commitIncludedChanges(
      this.props.repository,
      context
    )
  }

  private onFileSelectionChanged = (rows: ReadonlyArray<number>) => {
    const files = rows.map(i => this.props.changes.workingDirectory.files[i])
    this.props.dispatcher.changeChangesSelection(this.props.repository, files)
  }

  private onIncludeChanged = (path: string, include: boolean) => {
    const workingDirectory = this.props.changes.workingDirectory
    const file = workingDirectory.files.find(f => f.path === path)
    if (!file) {
      console.error(
        'unable to find working directory file to apply included change: ' +
          path
      )
      return
    }

    this.props.dispatcher.changeFileIncluded(
      this.props.repository,
      file,
      include
    )
  }

  private onSelectAll = (selectAll: boolean) => {
    this.props.dispatcher.changeIncludeAllFiles(
      this.props.repository,
      selectAll
    )
  }

  private onDiscardChanges = (file: WorkingDirectoryFileChange) => {
    if (!this.props.askForConfirmationOnDiscardChanges) {
      this.props.dispatcher.discardChanges(this.props.repository, [file])
    } else {
      this.props.dispatcher.showPopup({
        type: PopupType.ConfirmDiscardChanges,
        repository: this.props.repository,
        files: [file],
      })
    }
  }

  private onDiscardAllChanges = (
    files: ReadonlyArray<WorkingDirectoryFileChange>,
    isDiscardingAllChanges: boolean = true
  ) => {
    this.props.dispatcher.showPopup({
      type: PopupType.ConfirmDiscardChanges,
      repository: this.props.repository,
      showDiscardChangesSetting: false,
      discardingAllChanges: isDiscardingAllChanges,
      files,
    })
  }

  private onIgnore = (pattern: string | string[]) => {
    this.props.dispatcher.appendIgnoreRule(this.props.repository, pattern)
  }

  /**
   * Open file with default application.
   * @param path The path of the file relative to the root of the repository
   */
  private onOpenItem = (path: string) => {
    const fullPath = Path.join(this.props.repository.path, path)
    openFile(fullPath, this.props.dispatcher)
  }

  /**
   * Toggles the selection of a given working directory file.
   * If the file is partially selected it the selection is cleared
   * in order to match the behavior of clicking on an indeterminate
   * checkbox.
   */
  private onToggleInclude(row: number) {
    const workingDirectory = this.props.changes.workingDirectory
    const file = workingDirectory.files[row]

    if (!file) {
      console.error('keyboard selection toggle despite no file - what?')
      return
    }

    const currentSelection = file.selection.getSelectionType()

    this.props.dispatcher.changeFileIncluded(
      this.props.repository,
      file,
      currentSelection === DiffSelectionType.None
    )
  }

  /**
   * Handles click events from the List item container, note that this is
   * Not the same thing as the element returned by the row renderer in ChangesList
   */
  private onChangedItemClick = (
    rows: number | number[],
    source: ClickSource
  ) => {
    // Toggle selection when user presses the spacebar or enter while focused
    // on a list item or on the list's container
    if (source.kind === 'keyboard') {
      if (rows instanceof Array) {
        rows.forEach(row => this.onToggleInclude(row))
      } else {
        this.onToggleInclude(rows)
      }
    }
  }

  private onUndo = () => {
    const commit = this.props.mostRecentLocalCommit

    if (commit) {
      this.props.dispatcher.undoCommit(this.props.repository, commit)
    }
  }

  private renderMostRecentLocalCommit() {
    const commit = this.props.mostRecentLocalCommit
    let child: JSX.Element | null = null
    if (commit) {
      child = (
        <UndoCommit
          isPushPullFetchInProgress={this.props.isPushPullFetchInProgress}
          commit={commit}
          onUndo={this.onUndo}
          emoji={this.props.emoji}
        />
      )
    }

    return (
      <CSSTransitionGroup
        transitionName="undo"
        transitionAppear={true}
        transitionAppearTimeout={UndoCommitAnimationTimeout}
        transitionEnterTimeout={UndoCommitAnimationTimeout}
        transitionLeaveTimeout={UndoCommitAnimationTimeout}
      >
        {child}
      </CSSTransitionGroup>
    )
  }

  public render() {
    const changesState = this.props.changes
    const selectedFileIDs = changesState.selectedFileIDs

    // TODO: I think user will expect the avatar to match that which
    // they have configured in GitHub.com as well as GHE so when we add
    // support for GHE we should revisit this and try to update the logic
    // to look up based on email _and_ host.
    const email = this.props.commitAuthor ? this.props.commitAuthor.email : null
    let user: IGitHubUser | null = null
    if (email) {
      user = this.props.gitHubUsers.get(email.toLowerCase()) || null
    }

    return (
      <div id="changes-sidebar-contents">
        <ChangesList
          dispatcher={this.props.dispatcher}
          repository={this.props.repository}
          workingDirectory={changesState.workingDirectory}
          selectedFileIDs={selectedFileIDs}
          onFileSelectionChanged={this.onFileSelectionChanged}
          onCreateCommit={this.onCreateCommit}
          onIncludeChanged={this.onIncludeChanged}
          onSelectAll={this.onSelectAll}
          onDiscardChanges={this.onDiscardChanges}
          askForConfirmationOnDiscardChanges={
            this.props.askForConfirmationOnDiscardChanges
          }
          onDiscardAllChanges={this.onDiscardAllChanges}
          onOpenItem={this.onOpenItem}
          onRowClick={this.onChangedItemClick}
          commitAuthor={this.props.commitAuthor}
          branch={this.props.branch}
          gitHubUser={user}
          commitMessage={this.props.changes.commitMessage}
          focusCommitMessage={this.props.focusCommitMessage}
          autocompletionProviders={this.autocompletionProviders!}
          availableWidth={this.props.availableWidth}
          onIgnore={this.onIgnore}
          isCommitting={this.props.isCommitting}
          showCoAuthoredBy={this.props.changes.showCoAuthoredBy}
          coAuthors={this.props.changes.coAuthors}
          externalEditorLabel={this.props.externalEditorLabel}
          onOpenInExternalEditor={this.props.onOpenInExternalEditor}
        />
        {this.renderMostRecentLocalCommit()}
      </div>
    )
  }
}<|MERGE_RESOLUTION|>--- conflicted
+++ resolved
@@ -144,8 +144,7 @@
       }
     }
 
-    // which of the files selected for committing are conflicted?
-<<<<<<< HEAD
+    // are any conflicted files left?
     const conflictedFilesLeft = this.props.changes.workingDirectory.files.filter(
       f =>
         isConflictedFile(f.status) &&
@@ -154,7 +153,9 @@
 
     if (conflictedFilesLeft.length === 0) {
       this.props.dispatcher.recordUnguidedConflictedMergeCompletion()
-=======
+    }
+
+    // which of the files selected for committing are conflicted?
     const conflictedFilesSelected = this.props.changes.workingDirectory.files.filter(
       f =>
         isConflictedFile(f.status) &&
@@ -169,7 +170,6 @@
         context,
       })
       return false
->>>>>>> ab0dd261
     }
 
     return this.props.dispatcher.commitIncludedChanges(
