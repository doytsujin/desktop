import * as React from 'react'
import List from '../list'
import { Dispatcher } from '../../lib/dispatcher'
import Repository from '../../models/repository'
import { Branch } from '../../lib/local-git-operations'
import { groupedAndFilteredBranches, BranchListItem } from './grouped-and-filtered-branches'

const RowHeight = 25

interface IBranchesProps {
  readonly defaultBranch: Branch | null
  readonly currentBranch: Branch | null
  readonly allBranches: ReadonlyArray<Branch>
  readonly recentBranches: ReadonlyArray<Branch>
  readonly dispatcher: Dispatcher
  readonly repository: Repository
}

interface IBranchesState {
  readonly filter: string
  readonly selectedRow: number
}

export default class Branches extends React.Component<IBranchesProps, IBranchesState> {
  private list: List | null = null
  private scrollToRow = -1

  public constructor(props: IBranchesProps) {
    super(props)

    this.state = { filter: '', selectedRow: -1 }
  }

  public componentDidMount() {
    this.props.dispatcher.loadBranches(this.props.repository)
  }

  private renderRow(branchItems: ReadonlyArray<BranchListItem>, row: number) {
    const item = branchItems[row]
    if (item.kind === 'branch') {
      const branch = item.branch
      return <div className='branches-list-content branches-list-item'>{branch.name}</div>
    } else {
      return <div className='branches-list-content branches-list-label'>{item.label}</div>
    }
  }

  private onSelectionChanged(branchItems: ReadonlyArray<BranchListItem>, row: number) {
    const item = branchItems[row]
    if (item.kind !== 'branch') { return }

    const branch = item.branch
    this.props.dispatcher.closePopup()
    this.props.dispatcher.checkoutBranch(this.props.repository, branch.name)
  }

  private canSelectRow(branchItems: ReadonlyArray<BranchListItem>, row: number) {
    const item = branchItems[row]
    return item.kind === 'branch'
  }

  private onFilterChanged(event: React.FormEvent<HTMLInputElement>) {
    const text = event.target.value
    this.setState({ filter: text, selectedRow: this.state.selectedRow })
  }

  private onKeyDown(branchItems: ReadonlyArray<BranchListItem>, event: React.KeyboardEvent<HTMLInputElement>) {
    const list = this.list
    if (!list) { return }

    let nextRow = this.state.selectedRow
    if (event.key === 'ArrowDown') {
      nextRow = list.nextSelectableRow('down', this.state.selectedRow)
    } else if (event.key === 'ArrowUp') {
      nextRow = list.nextSelectableRow('up', this.state.selectedRow)
    } else if (event.key === 'Enter') {
      this.onSelectionChanged(branchItems, this.state.selectedRow)
    } else if (event.key === 'Escape') {
      if (this.state.filter.length === 0) {
        this.props.dispatcher.closePopup()
        return
      }
    } else {
      return
    }

    this.scrollToRow = nextRow
    this.setState({ selectedRow: nextRow, filter: this.state.filter })
  }

  public render() {
    const scrollToRow = this.scrollToRow
    this.scrollToRow = -1

    const branchItems = groupedAndFilteredBranches(this.props.defaultBranch, this.props.currentBranch, this.props.allBranches, this.props.recentBranches, this.state.filter)
    return (
      <div id='branches' className='panel'>
<<<<<<< HEAD
        <input type='search'
               autoFocus={true}
               placeholder='Filter'
               onChange={event => this.onFilterChanged(event)}
               onKeyDown={event => this.onKeyDown(branchItems, event)}/>
=======
        <input className='branch-filter-input' type='search' autoFocus={true} placeholder='Filter' onChange={event => this.onFilterChanged(event)}/>
>>>>>>> 5a8eb360

        <div className='panel popup-content-container branches-list-container'>
          <List rowCount={branchItems.length}
                rowRenderer={row => this.renderRow(branchItems, row)}
                rowHeight={RowHeight}
                selectedRow={this.state.selectedRow}
                onSelectionChanged={row => this.onSelectionChanged(branchItems, row)}
                canSelectRow={row => this.canSelectRow(branchItems, row)}
                scrollToRow={scrollToRow}
                ref={ref => this.list = ref}/>
        </div>
      </div>
    )
  }
}<|MERGE_RESOLUTION|>--- conflicted
+++ resolved
@@ -95,15 +95,12 @@
     const branchItems = groupedAndFilteredBranches(this.props.defaultBranch, this.props.currentBranch, this.props.allBranches, this.props.recentBranches, this.state.filter)
     return (
       <div id='branches' className='panel'>
-<<<<<<< HEAD
-        <input type='search'
+        <input className='branch-filter-input'
+               type='search'
                autoFocus={true}
                placeholder='Filter'
                onChange={event => this.onFilterChanged(event)}
-               onKeyDown={event => this.onKeyDown(branchItems, event)}/>
-=======
-        <input className='branch-filter-input' type='search' autoFocus={true} placeholder='Filter' onChange={event => this.onFilterChanged(event)}/>
->>>>>>> 5a8eb360
+               onKeyDown={event => this.onKeyDown(branchItems, event)}/>/>
 
         <div className='panel popup-content-container branches-list-container'>
           <List rowCount={branchItems.length}
