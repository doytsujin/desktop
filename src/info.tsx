--- conflicted
+++ resolved
@@ -2,21 +2,7 @@
 import * as React from 'react'
 
 import User from './user'
-<<<<<<< HEAD
-import {Octicon, OcticonSymbol} from './octicon'
-
-const Octokat = require('octokat')
-
-const LOLZ = [
-  'http://www.reactiongifs.com/r/drkrm.gif',
-  'http://www.reactiongifs.com/r/wvy1.gif',
-  'http://www.reactiongifs.com/r/ihniwid.gif',
-  'http://www.reactiongifs.com/r/dTa.gif',
-  'http://www.reactiongifs.com/r/didit.gif'
-]
-=======
 import {Repo} from './lib/api'
->>>>>>> aeec7a90
 
 const LOLZ2: OcticonSymbol[] = [
   OcticonSymbol.x,
@@ -56,24 +42,12 @@
       return this.renderNoSelection()
     }
 
-<<<<<<< HEAD
-    const img = LOLZ[row % LOLZ.length]
     const symbol = LOLZ2[row % LOLZ2.length]
-=======
->>>>>>> aeec7a90
     return (
       <div style={ContainerStyle}>
         Stars: {repo.stargazersCount}
 
-<<<<<<< HEAD
-        <div style={ImageStyle}>
-          <img src={img}/>
-        </div>
-
-        <Octicon symbol={symbol} width={32} height={32} />
-=======
         <button onClick={() => shell.openExternal(repo.htmlUrl)}>Open</button>
->>>>>>> aeec7a90
       </div>
     )
   }
