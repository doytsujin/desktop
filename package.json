--- conflicted
+++ resolved
@@ -83,12 +83,8 @@
     "ts-node": "^3.2.0",
     "tslint": "^4.5.1",
     "tslint-microsoft-contrib": "^4.0.1",
-<<<<<<< HEAD
-    "typescript": "^2.4.1",
+    "typescript": "2.4.2",
     "typescript-eslint-parser": "^5.0.0",
-=======
-    "typescript": "2.4.2",
->>>>>>> c8411fb2
     "vrsource-tslint-rules": "^0.12.0",
     "webpack": "^2.4.1",
     "webpack-dev-middleware": "^1.10.1",
