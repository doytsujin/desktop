{
  "repository": {
    "type": "git",
    "url": "https://github.com/desktop/desktop.git"
  },
  "description": "GitHub Desktop build dependencies",
  "scripts": {
    "test:integration": "cross-env TEST_ENV=1 ELECTRON_NO_ATTACH_CONSOLE=1 mocha -t 10000 --compilers ts:ts-node/register,tsx:ts-node/register app/test/integration/*.ts",
    "test:unit": "cross-env GIT_AUTHOR_NAME=\"Joe Bloggs\" GIT_AUTHOR_EMAIL=\"joe.bloggs@somewhere.com\" GIT_COMMITTER_NAME=\"Joe Bloggs\" GIT_COMMITTER_EMAIL=\"joe.bloggs@somewhere.com\" TEST_ENV=1 ELECTRON_NO_ATTACH_CONSOLE=1 electron-mocha -t 10000 --renderer --compilers ts:ts-node/register,tsx:ts-node/register --require ./app/test/globals.ts app/test/unit/*.ts app/test/unit/git/*.ts app/test/unit/progress/*.ts app/test/unit/main-process/* app/test/unit/*.tsx",
    "test": "npm run test:unit && npm run test:integration",
    "test:setup": "node script/test-setup",
    "test:review": "node script/test-review",
    "postinstall": "cd app && npm install && cd .. && git submodule update --recursive --init && npm run compile:tslint",
    "start": "cross-env NODE_ENV=development node script/start",
    "start:prod": "cross-env NODE_ENV=production node script/start",
    "debug": "cross-env NODE_ENV=development node script/debug",
    "compile:dev": "cross-env NODE_ENV=development parallel-webpack --config app/webpack.development.js",
    "compile:prod": "cross-env NODE_ENV=production parallel-webpack --config app/webpack.production.js",
    "build:dev": "npm run compile:dev && cross-env NODE_ENV=development node script/build",
    "build:prod": "npm run compile:prod && cross-env NODE_ENV=production node script/build",
    "package": "node script/package",
    "clean:tslint": "rimraf tslint-rules/*.js",
    "compile:tslint": "tsc -p tslint-rules",
    "lint": "npm run compile:tslint && tslint \"./app/src/**/*.ts\" \"./app/src/**/*.tsx\" \"./app/test/**/*.ts\" \"./app/test/**/*.tsx\"",
    "check-prettiness": "node script/is-it-pretty",
    "publish": "node script/publish",
    "clean-slate": "rimraf out node_modules app/node_modules && npm install",
    "rebuild-hard:dev": "npm run clean-slate && npm run build:dev",
    "rebuild-hard:prod": "npm run clean-slate && npm run build:prod",
    "precommit": "lint-staged",
    "prepush": "lint-staged",
    "prettier:base": "prettier --parser typescript --single-quote --trailing-comma es5 --tab-width 2 --no-semi --print-width 80 --write",
    "prettify": "npm run prettier:base 'app/src/**/*.ts' && npm run prettier:base 'app/src/**/*.tsx' && npm run prettier:base 'app/test/**/*.ts'"
  },
  "lint-staged": {
    "app/{src, test}/**/*.{ts, tsx}": [
      "npm run prettier:base",
      "git add"
    ]
  },
  "author": {
    "name": "GitHub, Inc.",
    "email": "opensource+desktop@github.com",
    "url": "https://desktop.github.com/"
  },
  "license": "MIT",
  "engines": {
    "node": ">= 7",
    "npm": ">= 4"
  },
  "dependencies": {
    "awesome-typescript-loader": "^3.1.2",
    "aws-sdk": "^2.23.0",
    "babel-core": "^6.24.1",
    "babel-webpack-plugin": "^0.1.1",
    "babili": "0.0.12",
    "chai": "^3.5.0",
    "chai-as-promised": "^6.0.0",
    "chai-datetime": "^1.4.1",
    "clean-webpack-plugin": "^0.1.16",
    "cross-env": "^3.2.3",
    "css-loader": "^0.26.2",
    "electron": "1.6.11",
    "electron-mocha": "3.5.0",
    "electron-packager": "8.6.0",
    "electron-winstaller": "2.5.2",
    "express": "^4.15.0",
    "extract-text-webpack-plugin": "^2.1.0",
    "fs-extra": "^2.1.2",
    "got": "^6.3.0",
    "html-webpack-plugin": "^2.28.0",
    "klaw-sync": "^1.1.2",
    "legal-eagle": "0.15.0",
    "mocha": "^3.4.2",
    "node-native-loader": "^1.1.1",
    "node-sass": "^4.5.2",
    "parallel-webpack": "^1.6.1",
    "request": "^2.72.0",
    "rimraf": "^2.5.2",
    "sass-loader": "^6.0.3",
    "spectron": "^3.6.0",
    "style-loader": "^0.16.1",
    "to-camel-case": "^1.0.0",
    "ts-loader": "^2.0.3",
    "ts-node": "^3.0.2",
    "tslint": "^4.5.1",
    "tslint-microsoft-contrib": "^4.0.1",
    "typescript": "2.3.4",
    "vrsource-tslint-rules": "^0.12.0",
    "webpack": "^2.4.1",
    "webpack-dev-middleware": "^1.10.1",
    "webpack-hot-middleware": "^2.18.0",
    "webpack-merge": "^4.1.0",
    "xml2js": "^0.4.16"
  },
  "devDependencies": {
    "@types/chai": "^3.4.30",
    "@types/chai-datetime": "0.0.30",
    "@types/classnames": "^0.0.32",
    "@types/codemirror": "0.0.38",
    "@types/event-kit": "^1.2.28",
    "@types/fs-extra": "2.1.0",
    "@types/keytar": "^4.0.0",
    "@types/mocha": "^2.2.29",
    "@types/node": "^7.0.18",
    "@types/react": "15.0.31",
    "@types/react-addons-test-utils": "0.14.19",
    "@types/react-dom": "15.5.1",
    "@types/react-transition-group": "1.1.1",
    "@types/react-virtualized": "9.7.2",
    "@types/ua-parser-js": "^0.7.30",
    "@types/uuid": "^2.0.29",
    "@types/winston": "^2.2.0",
    "husky": "^0.14.1",
<<<<<<< HEAD
    "lint-staged": "^4.0.0",
=======
>>>>>>> a61a5bdc
    "prettier": "^1.5.0",
    "tslint-config-prettier": "^1.1.0",
    "tslint-react": "^3.0.0"
  }
}<|MERGE_RESOLUTION|>--- conflicted
+++ resolved
@@ -112,10 +112,7 @@
     "@types/uuid": "^2.0.29",
     "@types/winston": "^2.2.0",
     "husky": "^0.14.1",
-<<<<<<< HEAD
     "lint-staged": "^4.0.0",
-=======
->>>>>>> a61a5bdc
     "prettier": "^1.5.0",
     "tslint-config-prettier": "^1.1.0",
     "tslint-react": "^3.0.0"
